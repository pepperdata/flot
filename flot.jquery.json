{
	"name": "flot",
<<<<<<< HEAD
	"version": "0.9.0-alpha",
=======
	"version": "0.8.3",
>>>>>>> 453b017c
	"title": "Flot",
	"author": {
		"name": "Ole Laursen",
		"url": "https://github.com/OleLaursen"
	},
	"licenses": [{
		"type": "MIT",
		"url": "http://github.com/flot/flot/blob/master/LICENSE.txt"
	}],
	"dependencies": {
		"jquery": ">=1.2.6"
	},
	"description": "Flot is a pure JavaScript plotting library for jQuery, with a focus on simple usage, attractive looks and interactive features.",
	"keywords": ["plot", "chart", "graph", "visualization", "canvas", "graphics"],
	"homepage": "http://www.flotcharts.org",
	"docs": "http://github.com/flot/flot/blob/master/API.md",
	"demo": "http://www.flotcharts.org/flot/examples/",
	"bugs": "http://github.com/flot/flot/issues",
	"maintainers": [{
		"name": "David Schnur",
		"email": "dnschnur@gmail.com",
		"url": "http://github.com/dnschnur"
	}]
}<|MERGE_RESOLUTION|>--- conflicted
+++ resolved
@@ -1,10 +1,6 @@
 {
 	"name": "flot",
-<<<<<<< HEAD
 	"version": "0.9.0-alpha",
-=======
-	"version": "0.8.3",
->>>>>>> 453b017c
 	"title": "Flot",
 	"author": {
 		"name": "Ole Laursen",
