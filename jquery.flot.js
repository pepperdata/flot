<<<<<<< HEAD
/* Javascript plotting library for jQuery, version 0.9.0-alpha.
=======
/* Javascript plotting library for jQuery, version 0.8.2.
>>>>>>> 39bc058b

Copyright (c) 2007-2013 IOLA and Ole Laursen.
Licensed under the MIT license.

*/

<<<<<<< HEAD
=======
// first an inline dependency, jquery.colorhelpers.js, we inline it here
// for convenience

/* Plugin for jQuery for working with colors.
 *
 * Version 1.1.
 *
 * Inspiration from jQuery color animation plugin by John Resig.
 *
 * Released under the MIT license by Ole Laursen, October 2009.
 *
 * Examples:
 *
 *   $.color.parse("#fff").scale('rgb', 0.25).add('a', -0.5).toString()
 *   var c = $.color.extract($("#mydiv"), 'background-color');
 *   console.log(c.r, c.g, c.b, c.a);
 *   $.color.make(100, 50, 25, 0.4).toString() // returns "rgba(100,50,25,0.4)"
 *
 * Note that .scale() and .add() return the same modified object
 * instead of making a new one.
 *
 * V. 1.1: Fix error handling so e.g. parsing an empty string does
 * produce a color rather than just crashing.
 */
(function($){$.color={};$.color.make=function(r,g,b,a){var o={};o.r=r||0;o.g=g||0;o.b=b||0;o.a=a!=null?a:1;o.add=function(c,d){for(var i=0;i<c.length;++i)o[c.charAt(i)]+=d;return o.normalize()};o.scale=function(c,f){for(var i=0;i<c.length;++i)o[c.charAt(i)]*=f;return o.normalize()};o.toString=function(){if(o.a>=1){return"rgb("+[o.r,o.g,o.b].join(",")+")"}else{return"rgba("+[o.r,o.g,o.b,o.a].join(",")+")"}};o.normalize=function(){function clamp(min,value,max){return value<min?min:value>max?max:value}o.r=clamp(0,parseInt(o.r),255);o.g=clamp(0,parseInt(o.g),255);o.b=clamp(0,parseInt(o.b),255);o.a=clamp(0,o.a,1);return o};o.clone=function(){return $.color.make(o.r,o.b,o.g,o.a)};return o.normalize()};$.color.extract=function(elem,css){var c;do{c=elem.css(css).toLowerCase();if(c!=""&&c!="transparent")break;elem=elem.parent()}while(elem.length&&!$.nodeName(elem.get(0),"body"));if(c=="rgba(0, 0, 0, 0)")c="transparent";return $.color.parse(c)};$.color.parse=function(str){var res,m=$.color.make;if(res=/rgb\(\s*([0-9]{1,3})\s*,\s*([0-9]{1,3})\s*,\s*([0-9]{1,3})\s*\)/.exec(str))return m(parseInt(res[1],10),parseInt(res[2],10),parseInt(res[3],10));if(res=/rgba\(\s*([0-9]{1,3})\s*,\s*([0-9]{1,3})\s*,\s*([0-9]{1,3})\s*,\s*([0-9]+(?:\.[0-9]+)?)\s*\)/.exec(str))return m(parseInt(res[1],10),parseInt(res[2],10),parseInt(res[3],10),parseFloat(res[4]));if(res=/rgb\(\s*([0-9]+(?:\.[0-9]+)?)\%\s*,\s*([0-9]+(?:\.[0-9]+)?)\%\s*,\s*([0-9]+(?:\.[0-9]+)?)\%\s*\)/.exec(str))return m(parseFloat(res[1])*2.55,parseFloat(res[2])*2.55,parseFloat(res[3])*2.55);if(res=/rgba\(\s*([0-9]+(?:\.[0-9]+)?)\%\s*,\s*([0-9]+(?:\.[0-9]+)?)\%\s*,\s*([0-9]+(?:\.[0-9]+)?)\%\s*,\s*([0-9]+(?:\.[0-9]+)?)\s*\)/.exec(str))return m(parseFloat(res[1])*2.55,parseFloat(res[2])*2.55,parseFloat(res[3])*2.55,parseFloat(res[4]));if(res=/#([a-fA-F0-9]{2})([a-fA-F0-9]{2})([a-fA-F0-9]{2})/.exec(str))return m(parseInt(res[1],16),parseInt(res[2],16),parseInt(res[3],16));if(res=/#([a-fA-F0-9])([a-fA-F0-9])([a-fA-F0-9])/.exec(str))return m(parseInt(res[1]+res[1],16),parseInt(res[2]+res[2],16),parseInt(res[3]+res[3],16));var name=$.trim(str).toLowerCase();if(name=="transparent")return m(255,255,255,0);else{res=lookupColors[name]||[0,0,0];return m(res[0],res[1],res[2])}};var lookupColors={aqua:[0,255,255],azure:[240,255,255],beige:[245,245,220],black:[0,0,0],blue:[0,0,255],brown:[165,42,42],cyan:[0,255,255],darkblue:[0,0,139],darkcyan:[0,139,139],darkgrey:[169,169,169],darkgreen:[0,100,0],darkkhaki:[189,183,107],darkmagenta:[139,0,139],darkolivegreen:[85,107,47],darkorange:[255,140,0],darkorchid:[153,50,204],darkred:[139,0,0],darksalmon:[233,150,122],darkviolet:[148,0,211],fuchsia:[255,0,255],gold:[255,215,0],green:[0,128,0],indigo:[75,0,130],khaki:[240,230,140],lightblue:[173,216,230],lightcyan:[224,255,255],lightgreen:[144,238,144],lightgrey:[211,211,211],lightpink:[255,182,193],lightyellow:[255,255,224],lime:[0,255,0],magenta:[255,0,255],maroon:[128,0,0],navy:[0,0,128],olive:[128,128,0],orange:[255,165,0],pink:[255,192,203],purple:[128,0,128],violet:[128,0,128],red:[255,0,0],silver:[192,192,192],white:[255,255,255],yellow:[255,255,0]}})(jQuery);

// the actual Flot code
>>>>>>> 39bc058b
(function($) {

    // A jquery-esque isNumeric method since we currently support 1.4.4
    // and $.isNumeric was introduced on in 1.7
    var isNumeric = $.isNumeric || function(obj) {
        return obj - parseFloat( obj ) >= 0;
    };

    /**
     * The Canvas object is a wrapper around an HTML5 <canvas> tag.
     *
     * @constructor
     * @param {string} cls List of classes to apply to the canvas.
     * @param {element} container Element onto which to append the canvas.
     *
     * Requiring a container is a little iffy, but unfortunately canvas
     * operations don't work unless the canvas is attached to the DOM.
     */
    function Canvas(cls, container) {

        var element = container.children("." + cls)[0];

        if (element == null) {

            element = document.createElement("canvas");
            element.className = cls;

            $(element).css({ direction: "ltr", position: "absolute", left: 0, top: 0 })
                .appendTo(container);

            // If HTML5 Canvas isn't available, fall back to [Ex|Flash]canvas

            if (!element.getContext) {
                if (window.G_vmlCanvasManager) {
                    element = window.G_vmlCanvasManager.initElement(element);
                } else {
                    throw new Error("Canvas is not available. If you're using IE with a fall-back such as Excanvas, then there's either a mistake in your conditional include, or the page has no DOCTYPE and is rendering in Quirks Mode.");
                }
            }
        }

        this.element = element;

        var context = this.context = element.getContext("2d");

        // Determine the screen's ratio of physical to device-independent
        // pixels.  This is the ratio between the canvas width that the browser
        // advertises and the number of pixels actually present in that space.

        // The iPhone 4, for example, has a device-independent width of 320px,
        // but its screen is actually 640px wide.  It therefore has a pixel
        // ratio of 2, while most normal devices have a ratio of 1.

        var devicePixelRatio = window.devicePixelRatio || 1,
            backingStoreRatio =
                context.webkitBackingStorePixelRatio ||
                context.mozBackingStorePixelRatio ||
                context.msBackingStorePixelRatio ||
                context.oBackingStorePixelRatio ||
                context.backingStorePixelRatio || 1;

        this.pixelRatio = devicePixelRatio / backingStoreRatio;

        // Size the canvas to match the internal dimensions of its container

        this.resize(container.width(), container.height());

        // Collection of HTML div layers for text overlaid onto the canvas

        this.textContainer = null;
        this.text = {};

        // Cache of text fragments and metrics, so we can avoid expensively
        // re-calculating them when the plot is re-rendered in a loop.

        this._textCache = {};
    }

    /**
     * Resizes the canvas to the given dimensions.
     *
     * @param {number} width New width of the canvas, in pixels.
     * @param {number} width New height of the canvas, in pixels.
     */
    Canvas.prototype.resize = function(width, height) {

        if (width <= 0 || height <= 0) {
            throw new Error("Invalid dimensions for plot, width = " + width + ", height = " + height);
        }

        var element = this.element,
            context = this.context,
            pixelRatio = this.pixelRatio;

        // Resize the canvas, increasing its density based on the display's
        // pixel ratio; basically giving it more pixels without increasing the
        // size of its element, to take advantage of the fact that retina
        // displays have that many more pixels in the same advertised space.

        // Resizing should reset the state (excanvas seems to be buggy though)

        if (this.width !== width) {
            element.width = width * pixelRatio;
            element.style.width = width + "px";
            this.width = width;
        }

        if (this.height !== height) {
            element.height = height * pixelRatio;
            element.style.height = height + "px";
            this.height = height;
        }

        // Save the context, so we can reset in case we get replotted.  The
        // restore ensure that we're really back at the initial state, and
        // should be safe even if we haven't saved the initial state yet.

        context.restore();
        context.save();

        // Scale the coordinate space to match the display density; so even though we
        // may have twice as many pixels, we still want lines and other drawing to
        // appear at the same size; the extra pixels will just make them crisper.

        context.scale(pixelRatio, pixelRatio);
    };

    /**
     * Clears the entire canvas area, not including any overlaid HTML text
     */
    Canvas.prototype.clear = function() {
        this.context.clearRect(0, 0, this.width, this.height);
    };

    /**
     * Finishes rendering the canvas, including managing the text overlay.
     */
    Canvas.prototype.render = function() {

        var cache = this._textCache;

        // For each text layer, add elements marked as active that haven't
        // already been rendered, and remove those that are no longer active.

        for (var layerKey in cache) {
            if (Object.prototype.hasOwnProperty.call(cache, layerKey)) {

                var layer = this.getTextLayer(layerKey),
                    layerCache = cache[layerKey];

                layer.hide();

                for (var styleKey in layerCache) {
                    if (Object.prototype.hasOwnProperty.call(layerCache, styleKey)) {
                        var styleCache = layerCache[styleKey];
                        for (var angleKey in styleCache) {
                            if (Object.prototype.hasOwnProperty.call(styleCache, angleKey)) {
                                var angleCache = styleCache[angleKey];
                                for (var key in angleCache) {
                                    if (Object.prototype.hasOwnProperty.call(angleCache, key)) {

                                        var positions = angleCache[key].positions;

                                        for (var i = 0, position; position = positions[i]; i++) {
                                            if (position.active) {
                                                if (!position.rendered) {
                                                    layer.append(position.element);
                                                    position.rendered = true;
                                                }
                                            } else {
                                                positions.splice(i--, 1);
                                                if (position.rendered) {
                                                    position.element.detach();
                                                }
                                            }
                                        }

                                        if (positions.length === 0) {
                                            delete angleCache[key];
                                        }
                                    }
                                }
                            }
                        }
                    }
                }

                layer.show();
            }
        }
    };

    /**
     * Creates (if necessary) and returns the text overlay container.
     *
     * @param {string} classes String of space-separated CSS classes used to
     *     uniquely identify the text layer.
     * @return {object} The jQuery-wrapped text-layer div.
     */
    Canvas.prototype.getTextLayer = function(classes) {

        var layer = this.text[classes];

        // Create the text layer if it doesn't exist

        if (layer == null) {

            // Create the text layer container, if it doesn't exist

            if (this.textContainer == null) {
                this.textContainer = $("<div class='flot-text'></div>")
                    .css({
                        position: "absolute",
                        top: 0,
                        left: 0,
                        bottom: 0,
                        right: 0,
                        "font-size": "smaller",
                        color: "#545454"
                    })
                    .insertAfter(this.element);
            }

            layer = this.text[classes] = $("<div></div>")
                .addClass(classes)
                .css({
                    position: "absolute",
                    top: 0,
                    left: 0,
                    bottom: 0,
                    right: 0
                })
                .appendTo(this.textContainer);
        }

        return layer;
    };

    /**
     * Creates (if necessary) and returns a text info object.
     *
     * The object looks like this:
     *
     * {
     *     width: Width of the text's wrapper div.
     *     height: Height of the text's wrapper div.
     *     element: The jQuery-wrapped HTML div containing the text.
     *     positions: Array of positions at which this text is drawn.
     * }
     *
     * The positions array contains objects that look like this:
     *
     * {
     *     active: Flag indicating whether the text should be visible.
     *     rendered: Flag indicating whether the text is currently visible.
     *     element: The jQuery-wrapped HTML div containing the text.
     *     x: X coordinate at which to draw the text.
     *     y: Y coordinate at which to draw the text.
     * }
     *
     * Each position after the first receives a clone of the original element.
     *
     * The idea is that that the width, height, and general 'identity' of the
     * text is constant no matter where it is placed; the placements are a
     * secondary property.
     *
     * Canvas maintains a cache of recently-used text info objects; getTextInfo
     * either returns the cached element or creates a new entry.
     *
     * @param {string} layer A string of space-separated CSS classes uniquely
     *     identifying the layer containing this text.
     * @param {string} text Text string to retrieve info for.
     * @param {(string|object)=} font Either a string of space-separated CSS
     *     classes or a font-spec object, defining the text's font and style.
     * @param {number=} angle Angle at which to rotate the text, in degrees.
     * @param {number=} width Maximum width of the text before it wraps.
     * @return {object} a text info object.
     */
    Canvas.prototype.getTextInfo = function(layer, text, font, angle, width) {

        var textStyle, layerCache, styleCache, angleCache, info;

        text = "" + text;    // Cast to string in case we have a number or such
        angle = (360 + (angle || 0)) % 360;  // Normalize the angle to 0...359

        // If the font is a font-spec object, generate a CSS font definition

        if (typeof font === "object") {
            textStyle = font.style + " " + font.variant + " " + font.weight + " " + font.size + "px/" + font.lineHeight + "px " + font.family;
        } else {
            textStyle = font;
        }

        // Retrieve or create the caches for the text's layer, style, and angle

        layerCache = this._textCache[layer];
        if (layerCache == null) {
            layerCache = this._textCache[layer] = {};
        }

        styleCache = layerCache[textStyle];
        if (styleCache == null) {
            styleCache = layerCache[textStyle] = {};
        }

        angleCache = styleCache[angle];
        if (angleCache == null) {
            angleCache = styleCache[angle] = {};
        }

        info = angleCache[text];

        // If we can't find a matching element in our cache, create a new one

        if (info == null) {

            var element = $("<div></div>").html(text)
                .css({
                    position: "absolute",
                    "max-width": width,
                    top: -9999
                })
                .appendTo(this.getTextLayer(layer));

            if (typeof font === "object") {
                element.css({
                    font: textStyle,
                    color: font.color
                });
            } else if (typeof font === "string") {
                element.addClass(font);
            }

            // Save the original dimensions of the text; we'll modify these
            // later to take into account rotation, if there is any.

            var textWidth = element.outerWidth(true),
                textHeight = element.outerHeight(true);

            // Apply rotation to the text using CSS3/IE matrix transforms

            // Note how we also set the element's width, as a work-around for
            // the way most browsers resize the div on rotate, which may cause
            // the contents to wrap differently. The extra +1 is because IE
            // rounds the width differently and needs a little extra help.

            if (angle) {

                var radians = angle * Math.PI / 180,
                    sin = Math.sin(radians),
                    cos = Math.cos(radians),
                    a = cos.toFixed(6),     // Use fixed-point so these don't
                    b = (-sin).toFixed(6),  // show up in scientific notation
                    c = sin.toFixed(6),     // when we add them to the string
                    transformRule;

                if ($.support.leadingWhitespace) {

                    // The transform origin defaults to '50% 50%', producing
                    // blurry text on some browsers (Chrome) when the width or
                    // height happens to be odd, making 50% fractional. Avoid
                    // this by setting the origin to rounded values.

                    var cx = textWidth / 2,
                        cy = textHeight / 2,
                        transformOrigin = Math.floor(cx) + "px " + Math.floor(cy) + "px";

                    // Transforms alter the div's appearance without changing
                    // its origin. This will make it difficult to position it
                    // later, since we'll be positioning the new bounding box
                    // with respect to the old origin. We can work around this
                    // by adding a translation to align the new bounding box's
                    // top-left corner with the origin, using the same matrix.

                    // Rather than examining all four points, we can use the
                    // angle to figure out in advance which two points are in
                    // the top-left quadrant; we can then use the x-coordinate
                    // of the first (left-most) point and the y-coordinate of
                    // the second (top-most) point as the bounding box corner.

                    var x, y;
                    if (angle < 90) {
                        x = Math.floor(cx * cos + cy * sin - cx);
                        y = Math.floor(cx * sin + cy * cos - cy);
                    } else if (angle < 180) {
                        x = Math.floor(cy * sin - cx * cos - cx);
                        y = Math.floor(cx * sin - cy * cos - cy);
                    } else if (angle < 270) {
                        x = Math.floor(-cx * cos - cy * sin - cx);
                        y = Math.floor(-cx * sin - cy * cos - cy);
                    } else {
                        x = Math.floor(cx * cos - cy * sin - cx);
                        y = Math.floor(cy * cos - cx * sin - cy);
                    }

                    transformRule = "matrix(" + a + "," + c + "," + b + "," + a + "," + x + "," + y + ")";

                    element.css({
                        width: textWidth + 1,
                        transform: transformRule,
                        "-o-transform": transformRule,
                        "-ms-transform": transformRule,
                        "-moz-transform": transformRule,
                        "-webkit-transform": transformRule,
                        "transform-origin": transformOrigin,
                        "-o-transform-origin": transformOrigin,
                        "-ms-transform-origin": transformOrigin,
                        "-moz-transform-origin": transformOrigin,
                        "-webkit-transform-origin": transformOrigin
                    });

                } else {

                    // The IE7/8 matrix filter produces very ugly aliasing for
                    // text with a transparent background. Using a solid color
                    // greatly improves text clarity, although it does result
                    // in ugly boxes for plots using a non-white background.

                    // TODO: Instead of white use the actual background color?
                    // This still wouldn't solve the problem when the plot has
                    // a gradient background, but it would at least help.

                    transformRule = "progid:DXImageTransform.Microsoft.Matrix(M11=" + a + ", M12=" + b + ", M21=" + c + ", M22=" + a + ",sizingMethod='auto expand')";

                    element.css({
                        width: textWidth + 1,
                        filter: transformRule,
                        "-ms-filter": transformRule,
                        "background-color": "#fff"
                    });
                }

                // Compute the final dimensions of the text's bounding box

                var ac = Math.abs(cos),
                    as = Math.abs(sin),
                    originalWidth = textWidth;
                textWidth = Math.round(ac * textWidth + as * textHeight);
                textHeight = Math.round(as * originalWidth + ac * textHeight);
            }

            info = angleCache[text] = {
                width: textWidth,
                height: textHeight,
                element: element,
                positions: []
            };

            element.detach();
        }

        return info;
    };

    /**
     * Adds a text string to the canvas text overlay.
     *
     * The text isn't drawn immediately; it is marked as rendering, which will
     * result in its addition to the canvas on the next render pass.
     *
     * @param {string} layer A string of space-separated CSS classes uniquely
     *     identifying the layer containing this text.
     * @param {number} x X coordinate at which to draw the text.
     * @param {number} y Y coordinate at which to draw the text.
     * @param {string} text Text string to draw.
     * @param {(string|object)=} font Either a string of space-separated CSS
     *     classes or a font-spec object, defining the text's font and style.
     * @param {number=} angle Angle at which to rotate the text, in degrees.
     * @param {number=} width Maximum width of the text before it wraps.
     * @param {string=} halign Horizontal alignment of the text; either "left",
     *     "center" or "right".
     * @param {string=} valign Vertical alignment of the text; either "top",
     *     "middle" or "bottom".
     */
    Canvas.prototype.addText = function(layer, x, y, text, font, angle, width, halign, valign) {

        var info = this.getTextInfo(layer, text, font, angle, width),
            positions = info.positions;

        // Tweak the div's position to match the text's alignment

        if (halign === "center") {
            x -= info.width / 2;
        } else if (halign === "right") {
            x -= info.width;
        }

        if (valign === "middle") {
            y -= info.height / 2;
        } else if (valign === "bottom") {
            y -= info.height;
        }

        // Determine whether this text already exists at this position.
        // If so, mark it for inclusion in the next render pass.

        for (var i = 0, position; position = positions[i]; i++) {
            if (position.x === x && position.y === y) {
                position.active = true;
                return;
            }
        }

        // If the text doesn't exist at this position, create a new entry

        // For the very first position we'll re-use the original element,
        // while for subsequent ones we'll clone it.

        position = {
            active: true,
            rendered: false,
            element: positions.length ? info.element.clone() : info.element,
            x: x,
            y: y
        };

        positions.push(position);

        // Move the element to its final position within the container

        position.element.css({
            top: Math.round(y),
            left: Math.round(x),
            "text-align": halign    // In case the text wraps
        });
    };

    /**
     * Removes one or more text strings from the canvas text overlay.
     *
     * If no parameters are given, all text within the layer is removed.
     *
     * Note that the text is not immediately removed; it is simply marked as
     * inactive, which will result in its removal on the next render pass.
     * This avoids the performance penalty for 'clear and redraw' behavior,
     * where we potentially get rid of all text on a layer, but will likely
     * add back most or all of it later, as when redrawing axes, for example.
     *
     * @param {string} layer A string of space-separated CSS classes uniquely
     *     identifying the layer containing this text.
     * @param {number=} x X coordinate of the text.
     * @param {number=} y Y coordinate of the text.
     * @param {string=} text Text string to remove.
     * @param {(string|object)=} font Either a string of space-separated CSS
     *     classes or a font-spec object, defining the text's font and style.
     * @param {number=} angle Angle at which the text is rotated, in degrees.
     *     Angle is currently unused, it will be implemented in the future.
     */
    Canvas.prototype.removeText = function(layer, x, y, text, font, angle) {
        var i, positions, position;
        if (text == null) {
            var layerCache = this._textCache[layer];
            if (layerCache != null) {
                for (var styleKey in layerCache) {
                    if (Object.prototype.hasOwnProperty.call(layerCache, styleKey)) {
                        var styleCache = layerCache[styleKey];
                        for (var angleKey in styleCache) {
                            if (Object.prototype.hasOwnProperty.call(styleCache, angleKey)) {
                                var angleCache = styleCache[angleKey];
                                for (var key in angleCache) {
                                    if (Object.prototype.hasOwnProperty.call(angleCache, key)) {
                                        positions = angleCache[key].positions;
                                        for (i = 0; position = positions[i]; i++) {
                                            position.active = false;
                                        }
                                    }
                                }
                            }
                        }
                    }
                }
            }
        } else {
            positions = this.getTextInfo(layer, text, font, angle).positions;
            for (i = 0; position = positions[i]; i++) {
                if (position.x === x && position.y === y) {
                    position.active = false;
                }
            }
        }
    };

    /**
     * The top-level container for the entire plot.
     */
    function Plot(placeholder, data_, options_, plugins) {
        // data is on the form:
        //   [ series1, series2 ... ]
        // where series is either just the data as [ [x1, y1], [x2, y2], ... ]
        // or { data: [ [x1, y1], [x2, y2], ... ], label: "some label", ... }

        var series = [],
            options = {
                // the color theme used for graphs
                colors: ["#edc240", "#afd8f8", "#cb4b4b", "#4da74d", "#9440ed"],
                legend: {
                    show: true,
                    noColumns: 1, // number of colums in legend table
                    labelFormatter: null, // fn: string -> string
                    labelBoxBorderColor: "#ccc", // border color for the little label boxes
                    container: null, // container (as jQuery object) to put legend in, null means default on top of graph
                    position: "ne", // position of default legend container within plot
                    margin: 5, // distance from grid edge to default legend container within plot
                    backgroundColor: null, // null means auto-detect
                    backgroundOpacity: 0.85, // set to 0 to avoid background
                    sorted: null    // default to no legend sorting
                },
                xaxis: {

                    show: null,             // null = auto-detect, true = always, false = never
                    position: "bottom",     // or "top"
                    mode: null,             // null or "time"

                    color: null,            // base color, labels, ticks
                    font: null,             // null (derived from CSS in placeholder) or object like { size: 11, lineHeight: 13, style: "italic", weight: "bold", family: "sans-serif", variant: "small-caps" }

                    min: null,              // min. value to show, null means set automatically
                    max: null,              // max. value to show, null means set automatically
                    autoscaleMargin: null,  // margin in % to add if auto-setting min/max

                    transform: null,        // null or f: number -> number to transform axis
                    inverseTransform: null, // if transform is set, this should be the inverse function

                    ticks: null,            // either [1, 3] or [[1, "a"], 3] or (fn: axis info -> ticks) or app. number of ticks for auto-ticks
                    tickSize: null,         // number or [number, "unit"]
                    minTickSize: null,      // number or [number, "unit"]
                    tickFormatter: null,    // fn: number -> string
                    tickDecimals: null,     // no. of decimals, null means auto

                    tickColor: null,        // possibly different color of ticks, e.g. "rgba(0,0,0,0.15)"
                    tickLength: null,       // size in pixels of ticks, or "full" for whole line

                    tickWidth: null,        // width of tick labels in pixels
                    tickHeight: null,       // height of tick labels in pixels
                    tickFont: null,         // null or font-spec object (see font, above)

                    label: null,            // null or an axis label string
                    labelFont: null,        // null or font-spec object (see font, above)
                    labelPadding: 2,        // spacing between the axis and its label

                    reserveSpace: null,     // whether to reserve space even if axis isn't shown
                    alignTicksWithAxis: null    // axis number or null for no sync
                },
                yaxis: {
                    position: "left",       // or "right"
                    autoscaleMargin: 0.02,
                    labelPadding: 2
                },
                xaxes: [],
                yaxes: [],
                series: {
                    points: {
                        show: false,
                        radius: 3,
                        lineWidth: 2, // in pixels
                        fill: true,
                        fillColor: "#ffffff",
                        strokeColor: null,
                        symbol: "circle" // or callback
                    },
                    lines: {
                        // we don't put in show: false so we can see
                        // whether lines were actively disabled
                        lineWidth: 2, // in pixels
                        fill: false,
                        fillColor: null,
                        steps: false
                        // Omit 'zero', so we can later default its value to
                        // match that of the 'fill' option.
                    },
                    bars: {
                        show: false,
                        lineWidth: 2, // in pixels
                        barWidth: 1, // in units of the x axis
                        fill: true,
                        fillColor: null,
                        align: "left", // "left", "right", or "center"
                        horizontal: false,
                        zero: true
                    },
                    shadowSize: 3,
                    highlightColor: null
                },
                grid: {
                    show: true,
                    aboveData: false,
                    color: "#545454", // primary color used for outline and labels
                    backgroundColor: null, // null for transparent, else color
                    borderColor: null, // set if different from the grid color
                    tickColor: null, // color for the ticks, e.g. "rgba(0,0,0,0.15)"
                    margin: 0, // distance from the canvas edge to the grid
                    labelMargin: 5, // in pixels
                    axisMargin: 8, // in pixels
                    borderWidth: 2, // in pixels
                    minBorderMargin: null, // in pixels, null means taken from points radius
                    markings: null, // array of ranges or fn: axes -> array of ranges
                    markingsColor: "#f4f4f4",
                    markingsLineWidth: 2,
                    // interactive stuff
                    clickable: false,
                    hoverable: false,
                    autoHighlight: true, // highlight in case mouse is near
                    mouseActiveRadius: 10 // how far the mouse can be away to activate an item
                },
                interaction: {
                    redrawOverlayInterval: 1000/60 // time between updates, -1 means in same flow
                },
                hooks: {}
            },
            surface = null,     // the canvas for the plot itself
            overlay = null,     // canvas for interactive stuff on top of plot
            eventHolder = null, // jQuery object that events should be bound to
            ctx = null, octx = null,
            xaxes = [], yaxes = [],
            plotOffset = { left: 0, right: 0, top: 0, bottom: 0},
            plotWidth = 0, plotHeight = 0,
            hooks = {
                processOptions: [],
                processRawData: [],
                processDatapoints: [],
                processOffset: [],
                drawBackground: [],
                drawSeries: [],
                draw: [],
                bindEvents: [],
                drawOverlay: [],
                shutdown: []
            },
            plot = this;

        // public functions
        plot.setData = setData;
        plot.setupGrid = setupGrid;
        plot.draw = draw;
        plot.getPlaceholder = function() { return placeholder; };
        plot.getCanvas = function() { return surface.element; };
        plot.getPlotOffset = function() { return plotOffset; };
        plot.width = function () { return plotWidth; };
        plot.height = function () { return plotHeight; };
        plot.offset = function () {
            var o = eventHolder.offset();
            o.left += plotOffset.left;
            o.top += plotOffset.top;
            return o;
        };
        plot.getData = function () { return series; };
        plot.getAxes = function () {
            var res = {};
            $.each(xaxes.concat(yaxes), function (_, axis) {
                if (axis) {
                    res[axis.direction + (axis.n !== 1 ? axis.n : "") + "axis"] = axis;
                }
            });
            return res;
        };
        plot.getXAxes = function () { return xaxes; };
        plot.getYAxes = function () { return yaxes; };
        plot.c2p = canvasToAxisCoords;
        plot.p2c = axisToCanvasCoords;
        plot.getOptions = function () { return options; };
        plot.highlight = highlight;
        plot.unhighlight = unhighlight;
        plot.triggerRedrawOverlay = triggerRedrawOverlay;
        plot.pointOffset = function(point) {
            return {
                left: parseInt(xaxes[axisNumber(point, "x") - 1].p2c(+point.x) + plotOffset.left, 10),
                top: parseInt(yaxes[axisNumber(point, "y") - 1].p2c(+point.y) + plotOffset.top, 10)
            };
        };
        plot.shutdown = shutdown;
<<<<<<< HEAD
        plot.resize = function (width, height) {
            width = width || placeholder.width();
            height = height || placeholder.height();
=======
        plot.destroy = function () {
            shutdown();
            placeholder.removeData("plot").empty();

            series = [];
            options = null;
            surface = null;
            overlay = null;
            eventHolder = null;
            ctx = null;
            octx = null;
            xaxes = [];
            yaxes = [];
            hooks = null;
            highlights = [];
            plot = null;
        };
        plot.resize = function () {
        	var width = placeholder.width(),
        		height = placeholder.height();
>>>>>>> 39bc058b
            surface.resize(width, height);
            overlay.resize(width, height);
        };

        // public attributes
        plot.hooks = hooks;

        // initialize
        initPlugins(plot);
        parseOptions(options_);
        setupCanvases();
        setData(data_);
        setupGrid();
        draw();
        bindEvents();


        function executeHooks(hook, args) {
            args = [plot].concat(args);
            for (var i = 0; i < hook.length; ++i) {
                hook[i].apply(this, args);
            }
        }

        function initPlugins() {

            // References to key classes, allowing plugins to modify them

            var classes = {
                Canvas: Canvas
            };

            for (var i = 0; i < plugins.length; ++i) {
                var p = plugins[i];
                p.init(plot, classes);
                if (p.options) {
                    $.extend(true, options, p.options);
                }
            }
        }

        function parseOptions(opts) {

            $.extend(true, options, opts);

            // $.extend merges arrays, rather than replacing them.  When less
            // colors are provided than the size of the default palette, we
            // end up with those colors plus the remaining defaults, which is
            // not expected behavior; avoid it by replacing them here.

            if (opts && opts.colors) {
                options.colors = opts.colors;
            }

            if (options.xaxis.color == null) {
                options.xaxis.color = $.color.parse(options.grid.color).scale("a", 0.22).toString();
            }
            if (options.yaxis.color == null) {
                options.yaxis.color = $.color.parse(options.grid.color).scale("a", 0.22).toString();
            }

            if (options.xaxis.tickColor == null) { // grid.tickColor for back-compatibility
                options.xaxis.tickColor = options.grid.tickColor || options.xaxis.color;
            }
            if (options.yaxis.tickColor == null) { // grid.tickColor for back-compatibility
                options.yaxis.tickColor = options.grid.tickColor || options.yaxis.color;
            }

            if (options.grid.borderColor == null) {
                options.grid.borderColor = options.grid.color;
            }
            if (options.grid.tickColor == null) {
                options.grid.tickColor = $.color.parse(options.grid.color).scale("a", 0.22).toString();
            }

            // Fill in defaults for axis options, including any unspecified
            // font-spec fields, if a font-spec was provided.

            // If no x/y axis options were provided, create one of each anyway,
            // since the rest of the code assumes that they exist.

            var i, axisOptions, axisCount,
                fontSize = placeholder.css("font-size"),
                fontSizeDefault = fontSize ? +fontSize.replace("px", "") : 13,
                fontDefaults = {
                    style: placeholder.css("font-style"),
                    size: Math.round(0.8 * fontSizeDefault),
                    variant: placeholder.css("font-variant"),
                    weight: placeholder.css("font-weight"),
                    family: placeholder.css("font-family")
                },
                markings;

            axisCount = options.xaxes.length || 1;
            for (i = 0; i < axisCount; ++i) {

                axisOptions = options.xaxes[i];
                if (axisOptions && !axisOptions.tickColor) {
                    axisOptions.tickColor = axisOptions.color;
                }

                // Compatibility with markrcote/flot-axislabels

                if (axisOptions) {
                    if (!axisOptions.label && axisOptions.axisLabel) {
                        axisOptions.label = axisOptions.axisLabel;
                    }
                    if (!axisOptions.labelPadding && axisOptions.axisLabelPadding) {
                        axisOptions.labelPadding = axisOptions.axisLabelPadding;
                    }
                }

                axisOptions = $.extend(true, {}, options.xaxis, axisOptions);
                options.xaxes[i] = axisOptions;

                fontDefaults.color = axisOptions.color;
                if (axisOptions.font) {
                    axisOptions.font = $.extend({}, fontDefaults, axisOptions.font);
<<<<<<< HEAD
                }
                if (axisOptions.tickFont || axisOptions.font) {
                    axisOptions.tickFont = $.extend({}, axisOptions.font || fontDefaults, axisOptions.tickFont);
                }
                if (axisOptions.label && (axisOptions.labelFont || axisOptions.font)) {
                    axisOptions.labelFont = $.extend({}, axisOptions.font || fontDefaults, axisOptions.labelFont);
=======
                    if (!axisOptions.font.color) {
                        axisOptions.font.color = axisOptions.color;
                    }
                    if (!axisOptions.font.lineHeight) {
                        axisOptions.font.lineHeight = Math.round(axisOptions.font.size * 1.15);
                    }
>>>>>>> 39bc058b
                }
            }

            axisCount = options.yaxes.length || 1;
            for (i = 0; i < axisCount; ++i) {

                axisOptions = options.yaxes[i];
                if (axisOptions && !axisOptions.tickColor) {
                    axisOptions.tickColor = axisOptions.color;
                }

                // Compatibility with markrcote/flot-axislabels

                if (axisOptions) {
                    if (!axisOptions.label && axisOptions.axisLabel) {
                        axisOptions.label = axisOptions.axisLabel;
                    }
                    if (!axisOptions.labelPadding && axisOptions.axisLabelPadding) {
                        axisOptions.labelPadding = axisOptions.axisLabelPadding;
                    }
                }

                axisOptions = $.extend(true, {}, options.yaxis, axisOptions);
                options.yaxes[i] = axisOptions;

                fontDefaults.color = axisOptions.color;
                if (axisOptions.font) {
                    axisOptions.font = $.extend({}, fontDefaults, axisOptions.font);
                }
                if (axisOptions.tickFont || axisOptions.font) {
                    axisOptions.tickFont = $.extend({}, axisOptions.font || fontDefaults, axisOptions.tickFont);
                }
                if (axisOptions.label && (axisOptions.labelFont || axisOptions.font)) {
                    axisOptions.labelFont = $.extend({}, axisOptions.font || fontDefaults, axisOptions.labelFont);
                }
            }

            markings = options.grid.markings;
            if ($.isArray(markings)) {
                for (i = 0; i < markings.length; ++i) {

                    if (markings[i].font) {
                        markings[i].font = $.extend({}, fontDefaults, markings[i].font);
                    }
                    if (!axisOptions.font.lineHeight) {
                        axisOptions.font.lineHeight = Math.round(axisOptions.font.size * 1.15);
                    }
                }
            }

            // backwards compatibility, to be removed in future
            if (options.xaxis.noTicks && options.xaxis.ticks == null) {
                options.xaxis.ticks = options.xaxis.noTicks;
            }
            if (options.yaxis.noTicks && options.yaxis.ticks == null) {
                options.yaxis.ticks = options.yaxis.noTicks;
            }
            if (options.x2axis) {
                options.xaxes[1] = $.extend(true, {}, options.xaxis, options.x2axis);
                options.xaxes[1].position = "top";
            }
            if (options.y2axis) {
                options.yaxes[1] = $.extend(true, {}, options.yaxis, options.y2axis);
                options.yaxes[1].position = "right";
            }
            if (options.grid.coloredAreas) {
                options.grid.markings = options.grid.coloredAreas;
            }
            if (options.grid.coloredAreasColor) {
                options.grid.markingsColor = options.grid.coloredAreasColor;
            }
            if (options.lines) {
                $.extend(true, options.series.lines, options.lines);
            }
            if (options.points) {
                $.extend(true, options.series.points, options.points);
            }
            if (options.bars) {
                $.extend(true, options.series.bars, options.bars);
            }
            if (options.shadowSize != null) {
                options.series.shadowSize = options.shadowSize;
            }
            if (options.highlightColor != null) {
                options.series.highlightColor = options.highlightColor;
            }

            // save options on axes for future reference
            for (i = 0; i < options.xaxes.length; ++i) {
                getOrCreateAxis(xaxes, i + 1).options = options.xaxes[i];
            }
            for (i = 0; i < options.yaxes.length; ++i) {
                getOrCreateAxis(yaxes, i + 1).options = options.yaxes[i];
            }

            // add hooks from options
            for (var n in hooks) {
                if (options.hooks[n] && options.hooks[n].length) {
                    hooks[n] = hooks[n].concat(options.hooks[n]);
                }
            }

            executeHooks(hooks.processOptions, [options]);
        }

        function setData(d) {
            series = parseData(d);
            fillInSeriesOptions();
            processData();
        }

        function parseData(d) {
            var res = [];
            for (var i = 0; i < d.length; ++i) {
                var s = $.extend(true, {}, options.series);

                if (d[i].data != null) {
                    s.data = d[i].data; // move the data instead of deep-copy
                    delete d[i].data;

                    $.extend(true, s, d[i]);

                    d[i].data = s.data;
                } else {
                    s.data = d[i];
                }
                res.push(s);
            }

            return res;
        }

        function axisNumber(obj, coord) {
            var a = obj[coord + "axis"];
            if (typeof a === "object") { // if we got a real axis, extract number
                a = a.n;
            }
            if (!isNumeric(a)) {
                a = 1; // default to first axis
            }
            return a;
        }

        function allAxes() {
            // return flat array without annoying null entries
            return $.grep(xaxes.concat(yaxes), function (a) { return a; });
        }

        function canvasToAxisCoords(pos) {
            // return an object with x/y corresponding to all used axes
            var res = {}, i, axis;
            for (i = 0; i < xaxes.length; ++i) {
                axis = xaxes[i];
                if (axis && axis.used) {
                    res["x" + axis.n] = axis.c2p(pos.left);
                }
            }

            for (i = 0; i < yaxes.length; ++i) {
                axis = yaxes[i];
                if (axis && axis.used) {
                    res["y" + axis.n] = axis.c2p(pos.top);
                }
            }

            if (res.x1 !== undefined) {
                res.x = res.x1;
            }
            if (res.y1 !== undefined) {
                res.y = res.y1;
            }

            return res;
        }

        function axisToCanvasCoords(pos) {
            // get canvas coords from the first pair of x/y found in pos
            var res = {}, i, axis, key;

            for (i = 0; i < xaxes.length; ++i) {
                axis = xaxes[i];
                if (axis && axis.used) {
                    key = "x" + axis.n;
                    if (pos[key] == null && axis.n === 1) {
                        key = "x";
                    }

                    if (pos[key] != null) {
                        res.left = axis.p2c(pos[key]);
                        break;
                    }
                }
            }

            for (i = 0; i < yaxes.length; ++i) {
                axis = yaxes[i];
                if (axis && axis.used) {
                    key = "y" + axis.n;
                    if (pos[key] == null && axis.n === 1) {
                        key = "y";
                    }

                    if (pos[key] != null) {
                        res.top = axis.p2c(pos[key]);
                        break;
                    }
                }
            }

            return res;
        }

        function getOrCreateAxis(axes, number) {
            if (!axes[number - 1]) {
                axes[number - 1] = {
                    n: number, // save the number for future reference
                    direction: axes === xaxes ? "x" : "y",
                    options: $.extend(true, {}, axes === xaxes ? options.xaxis : options.yaxis)
                };
            }

            return axes[number - 1];
        }

        function fillInSeriesOptions() {

            var neededColors = series.length, maxIndex = -1, i;

            // Subtract the number of series that already have fixed colors or
            // color indexes from the number that we still need to generate.

            for (i = 0; i < series.length; ++i) {
                var sc = series[i].color;
                if (sc != null) {
                    neededColors--;
                    if (isNumeric(sc) && sc > maxIndex) {
                        maxIndex = sc;
                    }
                }
            }

            // If any of the series have fixed color indexes, then we need to
            // generate at least as many colors as the highest index.

            if (neededColors <= maxIndex) {
                neededColors = maxIndex + 1;
            }

            // Generate all the colors, using first the option colors and then
            // variations on those colors once they're exhausted.

            var c, colors = [], colorPool = options.colors,
                colorPoolSize = colorPool.length, variation = 0;

            for (i = 0; i < neededColors; i++) {

                c = $.color.parse(colorPool[i % colorPoolSize] || "#666");

                // Each time we exhaust the colors in the pool we adjust
                // a scaling factor used to produce more variations on
                // those colors. The factor alternates negative/positive
                // to produce lighter/darker colors.

                // Reset the variation after every few cycles, or else
                // it will end up producing only white or black colors.

                if (i % colorPoolSize === 0 && i) {
                    if (variation >= 0) {
                        if (variation < 0.5) {
                            variation = -variation - 0.2;
                        } else {
                            variation = 0;
                        }
                    } else {
                        variation = -variation;
                    }
                }

                colors[i] = c.scale("rgb", 1 + variation);
            }

            // Finalize the series options, filling in their colors

            var colori = 0, s;
            for (i = 0; i < series.length; ++i) {
                s = series[i];

                // assign colors
                if (s.color == null) {
                    s.color = colors[colori].toString();
                    ++colori;
                } else if (isNumeric(s.color)) {
                    s.color = colors[s.color].toString();
                }

                // turn on lines automatically in case nothing is set
                if (s.lines.show == null) {
                    var v, show = true;
                    for (v in s) {
                        if (s[v] && s[v].show) {
                            show = false;
                            break;
                        }
                    }
                    if (show) {
                        s.lines.show = true;
                    }
                }

                // If nothing was provided for lines.zero, default it to match
                // lines.fill, since areas by default should extend to zero.

                if (s.lines.zero == null) {
                    s.lines.zero = !!s.lines.fill;
                }

                // setup axes
                s.xaxis = getOrCreateAxis(xaxes, axisNumber(s, "x"));
                s.yaxis = getOrCreateAxis(yaxes, axisNumber(s, "y"));
            }
        }

        function processData() {
            var topSentry = Number.POSITIVE_INFINITY,
                bottomSentry = Number.NEGATIVE_INFINITY,
                fakeInfinity = Number.MAX_VALUE,
                i, j, k, m, s, points, ps, val, f, p, data, format;

            function updateAxis(axis, min, max) {
                if (min < axis.datamin && min !== -fakeInfinity) {
                    axis.datamin = min;
                }
                if (max > axis.datamax && max !== fakeInfinity) {
                    axis.datamax = max;
                }
            }

            $.each(allAxes(), function (_, axis) {
                // init axis
                axis.datamin = topSentry;
                axis.datamax = bottomSentry;
                axis.used = false;
            });

            for (i = 0; i < series.length; ++i) {
                s = series[i];
                s.datapoints = { points: [] };
                executeHooks(hooks.processRawData, [ s, s.data, s.datapoints ]);
            }

            // first pass: clean and copy data
            for (i = 0; i < series.length; ++i) {
                s = series[i];

                data = s.data;
                format = s.datapoints.format;

                if (!format) {
                    format = [];
                    // find out how to copy
                    format.push({ x: true, number: true, required: true });
                    format.push({ y: true, number: true, required: true });

                    if (s.bars.show || (s.lines.show && s.lines.fill)) {
                        var autoscale = !!((s.bars.show && s.bars.zero) || (s.lines.show && s.lines.zero));
                        format.push({ y: true, number: true, required: false, defaultValue: 0, autoscale: autoscale });
                        if (s.bars.horizontal) {
                            delete format[format.length - 1].y;
                            format[format.length - 1].x = true;
                        }
                    }

                    s.datapoints.format = format;
                }

                if (s.datapoints.pointsize != null) {
                    continue; // already filled in
                }

                s.datapoints.pointsize = format.length;

                ps = s.datapoints.pointsize;
                points = s.datapoints.points;
                
                s.xaxis.used = s.yaxis.used = true;

                for (j = k = 0; j < data.length; ++j, k += ps) {
                    p = data[j];

                    var nullify = p == null;
                    if (!nullify) {
                        for (m = 0; m < ps; ++m) {
                            val = p[m];
                            f = format[m];

                            if (f) {
                                if (f.number && val != null) {
                                    val = +val; // convert to number
                                    if (isNaN(val)) {
                                        val = null;
                                    } else if (val === Infinity) {
                                        val = fakeInfinity;
                                    } else if (val === -Infinity) {
                                        val = -fakeInfinity;
                                    }
                                }

                                if (val == null) {
                                    if (f.required) {
                                        nullify = true;
                                    }

                                    if (f.defaultValue != null) {
                                        val = f.defaultValue;
                                    }
                                }
                            }

                            points[k + m] = val;
                        }
                    }

                    if (nullify) {
                        for (m = 0; m < ps; ++m) {
                            val = points[k + m];
                            if (val != null) {
                                f = format[m];
                                // extract min/max info
                                if (f.autoscale !== false) {
                                    if (f.x) {
                                        updateAxis(s.xaxis, val, val);
                                    }
                                    if (f.y) {
                                        updateAxis(s.yaxis, val, val);
                                    }
                                }
                            }
                            points[k + m] = null;
                        }
                    }
                }
            }

            // give the hooks a chance to run
            for (i = 0; i < series.length; ++i) {
                s = series[i];

                executeHooks(hooks.processDatapoints, [ s, s.datapoints]);
            }

            // second pass: find datamax/datamin for auto-scaling
            for (i = 0; i < series.length; ++i) {
                s = series[i];
                points = s.datapoints.points;
                ps = s.datapoints.pointsize;
                format = s.datapoints.format;

                var xmin = topSentry, ymin = topSentry,
                    xmax = bottomSentry, ymax = bottomSentry;

                for (j = 0; j < points.length; j += ps) {
                    if (points[j] == null) {
                        continue;
                    }

                    for (m = 0; m < ps; ++m) {
                        val = points[j + m];
                        f = format[m];
                        if (!f || f.autoscale === false || val === fakeInfinity || val === -fakeInfinity) {
                            continue;
                        }

                        if (f.x) {
                            if (val < xmin) {
                                xmin = val;
                            }
                            if (val > xmax) {
                                xmax = val;
                            }
                        }
                        if (f.y) {
                            if (val < ymin) {
                                ymin = val;
                            }
                            if (val > ymax) {
                                ymax = val;
                            }
                        }
                    }
                }

                if (s.bars.show) {
                    // make sure we got room for the bar on the dancing floor
                    var delta;

                    switch (s.bars.align) {
<<<<<<< HEAD
                    case "left":
                        delta = 0;
                        break;
                    case "right":
                        delta = -s.bars.barWidth;
                        break;
                    case "center":
                        delta = -s.bars.barWidth / 2;
                        break;
                    default:
                        throw new Error("Invalid bar alignment: " + s.bars.align);
=======
                        case "left":
                            delta = 0;
                            break;
                        case "right":
                            delta = -s.bars.barWidth;
                            break;
                        default:
                            delta = -s.bars.barWidth / 2;
>>>>>>> 39bc058b
                    }

                    if (s.bars.horizontal) {
                        ymin += delta;
                        ymax += delta + s.bars.barWidth;
                    } else {
                        xmin += delta;
                        xmax += delta + s.bars.barWidth;
                    }
                }

                updateAxis(s.xaxis, xmin, xmax);
                updateAxis(s.yaxis, ymin, ymax);
            }

            $.each(allAxes(), function (_, axis) {
                if (axis.datamin === topSentry) {
                    axis.datamin = null;
                }
                if (axis.datamax === bottomSentry) {
                    axis.datamax = null;
                }
            });
        }

        function setupCanvases() {

            // Make sure the placeholder is clear of everything except canvases
            // from a previous plot in this container that we'll try to re-use.

            placeholder.css("padding", 0) // padding messes up the positioning
                .children().filter(function(){
                    return !$(this).hasClass("flot-overlay") && !$(this).hasClass('flot-base');
                }).remove();

            if (placeholder.css("position") === "static") {
                placeholder.css("position", "relative"); // for positioning labels and overlay
            }

            surface = new Canvas("flot-base", placeholder);
            overlay = new Canvas("flot-overlay", placeholder); // overlay canvas for interactive features

            ctx = surface.context;
            octx = overlay.context;

            // define which element we're listening for events on
            eventHolder = $(overlay.element).unbind();

            // If we're re-using a plot object, shut down the old one

            var existing = placeholder.data("plot");

            if (existing) {
                existing.shutdown();
                overlay.clear();
            }

            // save in case we get replotted
            placeholder.data("plot", plot);
        }

        function bindEvents() {
            // bind events
            if (options.grid.hoverable) {
                eventHolder.mousemove(onMouseMove);

                // Use bind, rather than .mouseleave, because we officially
                // still support jQuery 1.2.6, which doesn't define a shortcut
                // for mouseenter or mouseleave.  This was a bug/oversight that
                // was fixed somewhere around 1.3.x.  We can return to using
                // .mouseleave when we drop support for 1.2.6.

                eventHolder.bind("mouseleave", onMouseLeave);
            }

            if (options.grid.clickable) {
                eventHolder.click(onClick);
            }

            executeHooks(hooks.bindEvents, [eventHolder]);
        }

        function shutdown() {
            if (redrawTimeout) {
                clearTimeout(redrawTimeout);
            }

            eventHolder.unbind("mousemove", onMouseMove);
            eventHolder.unbind("mouseleave", onMouseLeave);
            eventHolder.unbind("click", onClick);

            executeHooks(hooks.shutdown, [eventHolder]);
        }

        function setTransformationHelpers(axis) {
            // set helper functions on the axis, assumes plot area
            // has been computed already

            function identity(x) { return x; }

            var s, m, t = axis.options.transform || identity,
                it = axis.options.inverseTransform;

            // precompute how much the axis is scaling a point
            // in canvas space
            if (axis.direction === "x") {
                s = axis.scale = plotWidth / Math.abs(t(axis.max) - t(axis.min));
                m = Math.min(t(axis.max), t(axis.min));
            } else {
                s = axis.scale = plotHeight / Math.abs(t(axis.max) - t(axis.min));
                s = -s;
                m = Math.max(t(axis.max), t(axis.min));
            }

            // data point to canvas coordinate
            if (t === identity) { // slight optimization
                axis.p2c = function (p) { return (p - m) * s; };
            } else {
                axis.p2c = function (p) { return (t(p) - m) * s; };
            }
            // canvas coordinate to data point
            if (!it) {
                axis.c2p = function (c) { return m + c / s; };
            } else {
                axis.c2p = function (c) { return it(m + c / s); };
            }
        }

        function measureTickLabels(axis) {

            var opts = axis.options,
                ticks = axis.ticks || [],
<<<<<<< HEAD
                // Label width & height are deprecated; remove in 1.0!
                tickWidth = opts.tickWidth || opts.labelWidth || 0,
                tickHeight = opts.tickHeight || opts.labelHeight || 0,
                maxWidth = tickWidth || axis.direction === "x" ? Math.floor(surface.width / (ticks.length || 1)) : null,
                layer = "flot-" + axis.direction + "-axis flot-" + axis.direction + axis.n + "-axis " + axis.direction + "Axis " + axis.direction + axis.n + "Axis",
                font = opts.tickFont || "flot-tick-label tickLabel";
=======
                labelWidth = opts.labelWidth || 0,
                labelHeight = opts.labelHeight || 0,
                maxWidth = labelWidth || (axis.direction == "x" ? Math.floor(surface.width / (ticks.length || 1)) : null),
                legacyStyles = axis.direction + "Axis " + axis.direction + axis.n + "Axis",
                layer = "flot-" + axis.direction + "-axis flot-" + axis.direction + axis.n + "-axis " + legacyStyles,
                font = opts.font || "flot-tick-label tickLabel";
>>>>>>> 39bc058b

            for (var i = 0; i < ticks.length; ++i) {

                var t = ticks[i];

                if (!t.label) {
                    continue;
                }

                var info = surface.getTextInfo(layer, t.label, font, null, maxWidth);

                tickWidth = Math.max(tickWidth, info.width);
                tickHeight = Math.max(tickHeight, info.height);
            }

            axis.tickWidth = opts.tickWidth || opts.labelWidth || tickWidth;
            axis.tickHeight = opts.tickHeight || opts.labelHeight || tickHeight;

            // Label width/height properties are deprecated; remove in 1.0!

            axis.labelWidth = axis.tickWidth;
            axis.labelHeight = axis.tickHeight;
        }

        ///////////////////////////////////////////////////////////////////////
        // Compute the axis bounding box based on the dimensions of its label
        // and tick labels, then adjust the plotOffset to make room for it.
        //
        // This first phase only considers one dimension per axis; the other
        // dimension depends on the other axes, and will be calculated later.

        function allocateAxisBoxFirstPhase(axis) {
<<<<<<< HEAD

            var contentWidth = axis.tickWidth,
                contentHeight = axis.tickHeight,
                axisOptions = axis.options,
                tickLength = axisOptions.tickLength,
                axisPosition = axisOptions.position,
                axisMargin = options.grid.axisMargin,
                padding = options.grid.labelMargin,
                all = axis.direction === "x" ? xaxes : yaxes,
                innermost;

            // Determine the margin around the axis

            var samePosition = $.grep(all, function(axis) {
                return axis && axis.options.position === axisPosition && axis.reserveSpace;
            });
            if ($.inArray(axis, samePosition) === samePosition.length - 1) {
                axisMargin = 0; // outermost
            }
=======
            // find the bounding box of the axis by looking at label
            // widths/heights and ticks, make room by diminishing the
            // plotOffset; this first phase only looks at one
            // dimension per axis, the other dimension depends on the
            // other axes so will have to wait

            var lw = axis.labelWidth,
                lh = axis.labelHeight,
                pos = axis.options.position,
                isXAxis = axis.direction === "x",
                tickLength = axis.options.tickLength,
                axisMargin = options.grid.axisMargin,
                padding = options.grid.labelMargin,
                innermost = true,
                outermost = true,
                first = true,
                found = false;

            // Determine the axis's position in its direction and on its side

            $.each(isXAxis ? xaxes : yaxes, function(i, a) {
                if (a && a.reserveSpace) {
                    if (a === axis) {
                        found = true;
                    } else if (a.options.position === pos) {
                        if (found) {
                            outermost = false;
                        } else {
                            innermost = false;
                        }
                    }
                    if (!found) {
                        first = false;
                    }
                }
            });
>>>>>>> 39bc058b

            // The outermost axis on each side has no margin

<<<<<<< HEAD
            innermost = $.inArray(axis, samePosition) === 0;

            // Determine the length of the tick marks

            if (tickLength == null) {
                if (innermost) {
                    tickLength = "full";
                } else {
                    tickLength = 5;
                }
=======
            if (outermost) {
                axisMargin = 0;
            }

            // The ticks for the first axis in each direction stretch across

            if (tickLength == null) {
                tickLength = first ? "full" : 5;
>>>>>>> 39bc058b
            }

            if (!isNaN(+tickLength)) {
                padding += +tickLength;
            }

<<<<<<< HEAD
            // Measure the dimensions of the axis label, if it has one
=======
            if (isXAxis) {
                lh += padding;
>>>>>>> 39bc058b

            if (axisOptions.label) {
                var layer = "flot-" + axis.direction + "-axis flot-" + axis.direction + axis.n + "-axis " + axis.direction + "Axis " + axis.direction + axis.n + "Axis",
                    font = axisOptions.labelFont || "flot-axis-label axisLabels " + axis.direction + axis.n + "axisLabel",
                    angle = axis.direction === "x" ? 0 : axisOptions.position === "right" ? 90 : -90,
                    labelInfo = surface.getTextInfo(layer, axisOptions.label, font, angle);
                contentWidth += labelInfo.width + axisOptions.labelPadding;
                contentHeight += labelInfo.height + axisOptions.labelPadding;
            }

            // Compute the axis bounding box and update the plot bounds

            if (axis.direction === "x") {
                contentHeight += padding;
                if (axisPosition === "top") {
                    axis.box = { top: plotOffset.top + axisMargin, height: contentHeight };
                    plotOffset.top += contentHeight + axisMargin;
                } else {
                    plotOffset.bottom += contentHeight + axisMargin;
                    axis.box = { top: surface.height - plotOffset.bottom, height: contentHeight };
                }
            } else {
                contentWidth += padding;
                if (axisPosition === "right") {
                    plotOffset.right += contentWidth + axisMargin;
                    axis.box = { left: surface.width - plotOffset.right, width: contentWidth };
                } else {
                    axis.box = { left: plotOffset.left + axisMargin, width: contentWidth };
                    plotOffset.left += contentWidth + axisMargin;
                }
            }

            axis.position = axisPosition;
            axis.tickLength = tickLength;
            axis.box.padding = padding;
            axis.innermost = innermost;
        }

        function allocateAxisBoxSecondPhase(axis) {
            // now that all axis boxes have been placed in one
            // dimension, we can set the remaining dimension coordinates
            if (axis.direction === "x") {
                axis.box.left = plotOffset.left - axis.tickWidth / 2;
                axis.box.width = surface.width - plotOffset.left - plotOffset.right + axis.tickWidth;
            } else {
                axis.box.top = plotOffset.top - axis.tickHeight / 2;
                axis.box.height = surface.height - plotOffset.bottom - plotOffset.top + axis.tickHeight;
            }
        }

        function adjustLayoutForThingsStickingOut() {
            // possibly adjust plot offset to ensure everything stays
            // inside the canvas and isn't clipped off

            var minMargin = options.grid.minBorderMargin,
<<<<<<< HEAD
                margins = { x: 0, y: 0 }, i;
=======
                axis, i;
>>>>>>> 39bc058b

            // check stuff from the plot (FIXME: this should just read
            // a value from the series, otherwise it's impossible to
            // customize)
            if (minMargin == null) {
                minMargin = 0;
                for (i = 0; i < series.length; ++i) {
                    minMargin = Math.max(minMargin, 2 * (series[i].points.radius + series[i].points.lineWidth/2));
                }
            }

            var margins = {
                left: minMargin,
                right: minMargin,
                top: minMargin,
                bottom: minMargin
            };

            // check axis labels, note we don't check the actual
            // labels but instead use the overall width/height to not
            // jump as much around with replots
            $.each(allAxes(), function (_, axis) {
<<<<<<< HEAD
                var dir = axis.direction;
                if (axis.reserveSpace) {
                    margins[dir] = Math.ceil(Math.max(margins[dir], (dir === "x" ? axis.tickWidth : axis.tickHeight) / 2));
=======
                if (axis.reserveSpace && axis.ticks && axis.ticks.length) {
                    var lastTick = axis.ticks[axis.ticks.length - 1];
                    if (axis.direction === "x") {
                        margins.left = Math.max(margins.left, axis.labelWidth / 2);
                        if (lastTick.v <= axis.max) {
                            margins.right = Math.max(margins.right, axis.labelWidth / 2);
                        }
                    } else {
                        margins.bottom = Math.max(margins.bottom, axis.labelHeight / 2);
                        if (lastTick.v <= axis.max) {
                            margins.top = Math.max(margins.top, axis.labelHeight / 2);
                        }
                    }
>>>>>>> 39bc058b
                }
            });

            plotOffset.left = Math.ceil(Math.max(margins.left, plotOffset.left));
            plotOffset.right = Math.ceil(Math.max(margins.right, plotOffset.right));
            plotOffset.top = Math.ceil(Math.max(margins.top, plotOffset.top));
            plotOffset.bottom = Math.ceil(Math.max(margins.bottom, plotOffset.bottom));
        }

        function setupGrid() {
            var axes = allAxes(),
                showGrid = options.grid.show,
                margin = options.grid.margin || 0,
                i, a;

            // Initialize the plot's offset from the edge of the canvas

            for (a in plotOffset) {
                if (Object.prototype.hasOwnProperty.call(plotOffset, a)) {
                    plotOffset[a] = isNumeric(margin) ? margin : margin[a] || 0;
                }
            }

            executeHooks(hooks.processOffset, [plotOffset]);

            // If the grid is visible, add its border width to the offset

            for (a in plotOffset) {
                if(typeof(options.grid.borderWidth) === "object") {
                    plotOffset[a] += showGrid ? options.grid.borderWidth[a] : 0;
                } else {
                    plotOffset[a] += showGrid ? options.grid.borderWidth : 0;
                }
            }

            // init axes
            $.each(axes, function (_, axis) {
                axis.show = axis.options.show;
                if (axis.show == null) {
                    axis.show = axis.used; // by default an axis is visible if it's got data
                }

                axis.reserveSpace = axis.show || axis.options.reserveSpace;

                setRange(axis);
            });

            if (showGrid) {

                var allocatedAxes = $.grep(axes, function (axis) { return axis.reserveSpace; });

                $.each(allocatedAxes, function (_, axis) {
                    // make the ticks
                    setupTickGeneration(axis);
                    setTicks(axis);
                    snapRangeToTicks(axis, axis.ticks);
                    measureTickLabels(axis);
                });

                // with all dimensions calculated, we can compute the
                // axis bounding boxes, start from the outside
                // (reverse order)
                for (i = allocatedAxes.length - 1; i >= 0; --i) {
                    allocateAxisBoxFirstPhase(allocatedAxes[i]);
                }

                // make sure we've got enough space for things that
                // might stick out
                adjustLayoutForThingsStickingOut();

                $.each(allocatedAxes, function (_, axis) {
                    allocateAxisBoxSecondPhase(axis);
                });
            }

            plotWidth = surface.width - plotOffset.left - plotOffset.right;
            plotHeight = surface.height - plotOffset.bottom - plotOffset.top;

            // now we got the proper plot dimensions, we can compute the scaling
            $.each(axes, function (_, axis) {
                setTransformationHelpers(axis);
            });

            if (showGrid) {
                drawAxisLabels();
            }

            insertLegend();
        }

        function setRange(axis) {
            var opts = axis.options,
                min = +(opts.min != null ? opts.min : axis.datamin),
                max = +(opts.max != null ? opts.max : axis.datamax),
                delta = max - min;

            if (delta === 0.0) {
                // degenerate case
                var widen = max === 0 ? 1 : 0.01;

                if (opts.min == null) {
                    min -= widen;
                }
                // always widen max if we couldn't widen min to ensure we
                // don't fall into min == max which doesn't work
                if (opts.max == null || opts.min != null) {
                    max += widen;
                }
            } else {
                // consider autoscaling
                var margin = opts.autoscaleMargin;
                if (margin != null) {
                    if (opts.min == null) {
                        min -= delta * margin;
                        // make sure we don't go below zero if all values
                        // are positive
                        if (min < 0 && axis.datamin != null && axis.datamin >= 0) {
                            min = 0;
                        }
                    }
                    if (opts.max == null) {
                        max += delta * margin;
                        if (max > 0 && axis.datamax != null && axis.datamax <= 0) {
                            max = 0;
                        }
                    }
                }
            }
            axis.min = min;
            axis.max = max;
        }

        function setupTickGeneration(axis) {
            var opts = axis.options;

            // estimate number of ticks
            var noTicks;
            if (isNumeric(opts.ticks) && opts.ticks > 0) {
                noTicks = opts.ticks;
            } else {
                // heuristic based on the model a*sqrt(x) fitted to
                // some data points that seemed reasonable
                noTicks = 0.3 * Math.sqrt(axis.direction === "x" ? surface.width : surface.height);
            }

            var delta = (axis.max - axis.min) / noTicks,
                dec = -Math.floor(Math.log(delta) / Math.LN10),
                maxDec = opts.tickDecimals;

            if (maxDec != null && dec > maxDec) {
                dec = maxDec;
            }

            var magn = Math.pow(10, -dec),
                norm = delta / magn, // norm is between 1.0 and 10.0
                size;

            if (norm < 1.5) {
                size = 1;
            } else if (norm < 3) {
                size = 2;
                // special case for 2.5, requires an extra decimal
                if (norm > 2.25 && (maxDec == null || dec + 1 <= maxDec)) {
                    size = 2.5;
                    ++dec;
                }
            } else if (norm < 7.5) {
                size = 5;
            } else {
                size = 10;
            }

            size *= magn;

            if (opts.minTickSize != null && size < opts.minTickSize) {
                size = opts.minTickSize;
            }

            axis.delta = delta;
            axis.tickDecimals = Math.max(0, maxDec != null ? maxDec : dec);
            axis.tickSize = opts.tickSize || size;

            // Time mode was moved to a plug-in in 0.8, but since so many people use this
            // we'll add an especially friendly make sure they remembered to include it.

            if (opts.mode === "time" && !axis.tickGenerator) {
                throw new Error("Time mode requires the flot.time plugin.");
            }

            // Flot supports base-10 axes; any other mode else is handled by a plug-in,
            // like flot.time.js.

            if (!axis.tickGenerator) {

                axis.tickGenerator = function (axis) {

                    var ticks = [],
                        start = floorInBase(axis.min, axis.tickSize),
                        i = 0,
                        v = Number.NaN,
                        prev;

                    do {
                        prev = v;
                        v = start + i * axis.tickSize;
                        ticks.push(v);
                        ++i;
                    } while (v < axis.max && v !== prev);
                    return ticks;
                };

                axis.tickFormatter = function (value, axis) {

                    var factor = axis.tickDecimals ? Math.pow(10, axis.tickDecimals) : 1;
                    var formatted = "" + Math.round(value * factor) / factor;

                    // If tickDecimals was specified, ensure that we have exactly that
                    // much precision; otherwise default to the value's own precision.

                    if (axis.tickDecimals != null) {
                        var decimal = formatted.indexOf(".");
                        var precision = decimal === -1 ? 0 : formatted.length - decimal - 1;
                        if (precision < axis.tickDecimals) {
                            return (precision ? formatted : formatted + ".") + ("" + factor).substr(1, axis.tickDecimals - precision);
                        }
                    }

                    return formatted;
                };
            }

            if ($.isFunction(opts.tickFormatter)) {
                axis.tickFormatter = function (v, axis) { return "" + opts.tickFormatter(v, axis); };
            }

            if (opts.alignTicksWithAxis != null) {
                var otherAxis = (axis.direction === "x" ? xaxes : yaxes)[opts.alignTicksWithAxis - 1];
                if (otherAxis && otherAxis.used && otherAxis !== axis) {
                    // consider snapping min/max to outermost nice ticks
                    var niceTicks = axis.tickGenerator(axis);
                    if (niceTicks.length > 0) {
                        if (opts.min == null) {
                            axis.min = Math.min(axis.min, niceTicks[0]);
                        }
                        if (opts.max == null && niceTicks.length > 1) {
                            axis.max = Math.max(axis.max, niceTicks[niceTicks.length - 1]);
                        }
                    }

                    axis.tickGenerator = function (axis) {
                        // copy ticks, scaled to this axis
                        var ticks = [], v, i;
                        for (i = 0; i < otherAxis.ticks.length; ++i) {
                            v = (otherAxis.ticks[i].v - otherAxis.min) / (otherAxis.max - otherAxis.min);
                            v = axis.min + v * (axis.max - axis.min);
                            ticks.push(v);
                        }
                        return ticks;
                    };

                    // we might need an extra decimal since forced
                    // ticks don't necessarily fit naturally
                    if (!axis.mode && opts.tickDecimals == null) {
                        var extraDec = Math.max(0, -Math.floor(Math.log(axis.delta) / Math.LN10) + 1),
                            ts = axis.tickGenerator(axis);

                        // only proceed if the tick interval rounded
                        // with an extra decimal doesn't give us a
                        // zero at end
                        if (!(ts.length > 1 && /\..*0$/.test((ts[1] - ts[0]).toFixed(extraDec)))) {
                            axis.tickDecimals = extraDec;
                        }
                    }
                }
            }
        }

        function setTicks(axis) {
            var oticks = axis.options.ticks, ticks = [];
            if (oticks == null || (isNumeric(oticks) && oticks > 0)) {
                ticks = axis.tickGenerator(axis);
            } else if (oticks) {
                if ($.isFunction(oticks)) {
                    // generate the ticks
                    ticks = oticks(axis);
                } else {
                    ticks = oticks;
                }
            }

            // clean up/labelify the supplied ticks, copy them over
            var i, v;
            axis.ticks = [];
            for (i = 0; i < ticks.length; ++i) {
                var label = null;
                var t = ticks[i];
                if (typeof t === "object") {
                    v = +t[0];
                    if (t.length > 1) {
                        label = t[1];
                    }
                } else {
                    v = +t;
                }
                if (label == null) {
                    label = axis.tickFormatter(v, axis);
                }
                if (!isNaN(v)) {
                    axis.ticks.push({ v: v, label: label });
                }
            }
        }

        function snapRangeToTicks(axis, ticks) {
            if (axis.options.autoscaleMargin && ticks.length > 0) {
                // snap to ticks
                if (axis.options.min == null) {
                    axis.min = Math.min(axis.min, ticks[0].v);
                }
                if (axis.options.max == null && ticks.length > 1) {
                    axis.max = Math.max(axis.max, ticks[ticks.length - 1].v);
                }
            }
        }

        function draw() {

            surface.clear();

            executeHooks(hooks.drawBackground, [ctx]);

            var grid = options.grid;

            // draw background, if any
            if (grid.show && grid.backgroundColor) {
                drawBackground();
            }

            if (grid.show && !grid.aboveData) {
                drawGrid();
            }

            for (var i = 0; i < series.length; ++i) {
                executeHooks(hooks.drawSeries, [ctx, series[i]]);
                drawSeries(series[i]);
            }

            executeHooks(hooks.draw, [ctx]);

            if (grid.show && grid.aboveData) {
                drawGrid();
            }

            surface.render();

            // A draw implies that either the axes or data have changed, so we
            // should probably update the overlay highlights as well.

            triggerRedrawOverlay();
        }

        function extractRange(ranges, coord) {
            var axis, from, to, key, axes = allAxes();

            for (var i = 0; i < axes.length; ++i) {
                axis = axes[i];
                if (axis.direction === coord) {
                    key = coord + axis.n + "axis";
                    if (!ranges[key] && axis.n === 1) {
                        key = coord + "axis"; // support x1axis as xaxis
                    }
                    if (ranges[key]) {
                        from = ranges[key].from;
                        to = ranges[key].to;
                        break;
                    }
                }
            }

            // backwards-compat stuff - to be removed in future
            if (!ranges[key]) {
                axis = coord === "x" ? xaxes[0] : yaxes[0];
                from = ranges[coord + "1"];
                to = ranges[coord + "2"];
            }

            // auto-reverse as an added bonus
            if (from != null && to != null && from > to) {
                var tmp = from;
                from = to;
                to = tmp;
            }

            return { from: from, to: to, axis: axis };
        }

        function drawBackground() {
            ctx.save();
            ctx.translate(plotOffset.left, plotOffset.top);

            ctx.fillStyle = getColorOrGradient(options.grid.backgroundColor, plotHeight, 0, "rgba(255, 255, 255, 0)");
            ctx.fillRect(0, 0, plotWidth, plotHeight);
            ctx.restore();
        }

        function drawGrid() {
            var i, axes, bw, bc;

            ctx.save();
            ctx.translate(plotOffset.left, plotOffset.top);

            var markingLayer = "flot-markings";
            surface.removeText(markingLayer);

            // process markings
            var markingsUnderGrid = [];
            var markingsAboveGrid = [];
            
            var markings = options.grid.markings;
            if (markings) {
                if ($.isFunction(markings)) {
                    axes = plot.getAxes();
                    // xmin etc. is backwards compatibility, to be
                    // removed in the future
                    axes.xmin = axes.xaxis.min;
                    axes.xmax = axes.xaxis.max;
                    axes.ymin = axes.yaxis.min;
                    axes.ymax = axes.yaxis.max;

                    markings = markings(axes);
                }

                for (i = 0; i < markings.length; ++i) {
                    var m = markings[i];
                    
                    if (m.aboveGrid) {
                        markingsAboveGrid.push(m);
                    } else {
                        markingsUnderGrid.push(m);
                    }
                }
            }
            
            drawMarkings(markingsUnderGrid, markingLayer);

            // draw the ticks
            axes = allAxes();
            bw = options.grid.borderWidth;

            for (var j = 0; j < axes.length; ++j) {
                var axis = axes[j], box = axis.box,
                    t = axis.tickLength, x, y, xoff, yoff;
                if (!axis.show || axis.ticks.length === 0) {
                    continue;
                }

                ctx.lineWidth = 1;

                // find the edges
                if (axis.direction === "x") {
                    x = 0;
                    if (t === "full") {
                        y = (axis.position === "top" ? 0 : plotHeight);
                    } else {
                        y = box.top - plotOffset.top + (axis.position === "top" ? box.height : 0);
                    }
                } else {
                    y = 0;
                    if (t === "full") {
                        x = (axis.position === "left" ? 0 : plotWidth);
                    } else {
                        x = box.left - plotOffset.left + (axis.position === "left" ? box.width : 0);
                    }
                }

                // draw tick bar
                if (!axis.innermost) {
                    ctx.strokeStyle = axis.options.color;
                    ctx.beginPath();
                    xoff = yoff = 0;
                    if (axis.direction === "x") {
                        xoff = plotWidth + 1;
                    } else {
                        yoff = plotHeight + 1;
                    }

                    if (ctx.lineWidth === 1) {
                        if (axis.direction === "x") {
                            y = Math.floor(y) + 0.5;
                        } else {
                            x = Math.floor(x) + 0.5;
                        }
                    }

                    ctx.moveTo(x, y);
                    ctx.lineTo(x + xoff, y + yoff);
                    ctx.stroke();
                }

                // draw ticks

                ctx.strokeStyle = axis.options.tickColor;

                ctx.beginPath();
                for (i = 0; i < axis.ticks.length; ++i) {
                    var v = axis.ticks[i].v;

                    xoff = yoff = 0;

                    if (isNaN(v) || v < axis.min || v > axis.max || (
                        // skip those lying on the axes if we got a border
                        t === "full" && ((typeof bw === "object" && bw[axis.position] > 0) || bw > 0) &&
                        (v === axis.min || v === axis.max)
                    )) {
                        continue;
                    }

                    if (axis.direction === "x") {
                        x = axis.p2c(v);
                        yoff = t === "full" ? -plotHeight : t;

                        if (axis.position === "top") {
                            yoff = -yoff;
                        }
                    } else {
                        y = axis.p2c(v);
                        xoff = t === "full" ? -plotWidth : t;

                        if (axis.position === "left") {
                            xoff = -xoff;
                        }
                    }

                    if (ctx.lineWidth === 1) {
                        if (axis.direction === "x") {
                            x = Math.floor(x) + 0.5;
                        } else {
                            y = Math.floor(y) + 0.5;
                        }
                    }

                    ctx.moveTo(x, y);
                    ctx.lineTo(x + xoff, y + yoff);
                }

                ctx.stroke();
            }

            drawMarkings(markingsAboveGrid, markingLayer);

            // draw border
            if (bw) {
                // If either borderWidth or borderColor is an object, then draw the border
                // line by line instead of as one rectangle
                bc = options.grid.borderColor;
                if(typeof bw === "object" || typeof bc === "object") {
                    if (typeof bw !== "object") {
                        bw = {top: bw, right: bw, bottom: bw, left: bw};
                    }
                    if (typeof bc !== "object") {
                        bc = {top: bc, right: bc, bottom: bc, left: bc};
                    }

                    if (bw.top > 0) {
                        ctx.strokeStyle = bc.top;
                        ctx.lineWidth = bw.top;
                        ctx.beginPath();
                        ctx.moveTo(0 - bw.left, 0 - bw.top/2);
                        ctx.lineTo(plotWidth, 0 - bw.top/2);
                        ctx.stroke();
                    }

                    if (bw.right > 0) {
                        ctx.strokeStyle = bc.right;
                        ctx.lineWidth = bw.right;
                        ctx.beginPath();
                        ctx.moveTo(plotWidth + bw.right / 2, 0 - bw.top);
                        ctx.lineTo(plotWidth + bw.right / 2, plotHeight);
                        ctx.stroke();
                    }

                    if (bw.bottom > 0) {
                        ctx.strokeStyle = bc.bottom;
                        ctx.lineWidth = bw.bottom;
                        ctx.beginPath();
                        ctx.moveTo(plotWidth + bw.right, plotHeight + bw.bottom / 2);
                        ctx.lineTo(0, plotHeight + bw.bottom / 2);
                        ctx.stroke();
                    }

                    if (bw.left > 0) {
                        ctx.strokeStyle = bc.left;
                        ctx.lineWidth = bw.left;
                        ctx.beginPath();
                        ctx.moveTo(0 - bw.left/2, plotHeight + bw.bottom);
                        ctx.lineTo(0- bw.left/2, 0);
                        ctx.stroke();
                    }
                } else {
                    ctx.lineWidth = bw;
                    ctx.strokeStyle = options.grid.borderColor;
                    ctx.strokeRect(-bw/2, -bw/2, plotWidth + bw, plotHeight + bw);
                }
            }

            ctx.restore();
        }
        
        function drawMarkings(markings, markingLayer) {
	        if (!markings) {
		        return;
	        }

	        for (var i = 0; i < markings.length; i++) {
                drawMarking(markings[i], markingLayer);
            }
        }
        
        function drawMarking(m, markingLayer) {
            var xrange = extractRange(m, "x"),
                yrange = extractRange(m, "y");

            // fill in missing
            if (xrange.from == null) {
                xrange.from = xrange.axis.min;
            }
            if (xrange.to == null) {
                xrange.to = xrange.axis.max;
            }
            if (yrange.from == null) {
                yrange.from = yrange.axis.min;
            }
            if (yrange.to == null) {
                yrange.to = yrange.axis.max;
            }

            // clip
            if (xrange.to < xrange.axis.min || xrange.from > xrange.axis.max ||
                yrange.to < yrange.axis.min || yrange.from > yrange.axis.max) {
                return;
            }

            xrange.from = Math.max(xrange.from, xrange.axis.min);
            xrange.to = Math.min(xrange.to, xrange.axis.max);
            yrange.from = Math.max(yrange.from, yrange.axis.min);
            yrange.to = Math.min(yrange.to, yrange.axis.max);

            if (xrange.from === xrange.to && yrange.from === yrange.to) {
                return;
            }

            // then draw
            xrange.from = xrange.axis.p2c(xrange.from);
            xrange.to = xrange.axis.p2c(xrange.to);
            yrange.from = yrange.axis.p2c(yrange.from);
            yrange.to = yrange.axis.p2c(yrange.to);

            if (xrange.from === xrange.to || yrange.from === yrange.to) {
                // draw line
                ctx.beginPath();
                ctx.strokeStyle = m.color || options.grid.markingsColor;
                ctx.lineWidth = m.lineWidth || options.grid.markingsLineWidth;
                ctx.moveTo(xrange.from, yrange.from);
                ctx.lineTo(xrange.to, yrange.to);
                ctx.stroke();
            } else {
                // fill area
                ctx.fillStyle = m.color || options.grid.markingsColor;
                
                if (!m.rounded) {
                    ctx.fillRect(xrange.from, yrange.to,
                        xrange.to - xrange.from,
                        yrange.from - yrange.to);
                } else {
                    roundRect(ctx, xrange.from, yrange.to, xrange.to - xrange.from, yrange.from - yrange.to, m.rounded);
                    ctx.fill();
                }
            }

            if (m.text) {
                // left aligned horizontal position:
                var xPos = xrange.from + plotOffset.left;
                // top baselined vertical position:
                var yPos = (yrange.to + plotOffset.top);

                if (!!m.textAlign) {
                    switch (m.textAlign.toLowerCase()) {
                    case "right":
                        xPos = xrange.to + plotOffset.left;
                        break;
                    case "center":
                        xPos = (xrange.from + plotOffset.left + xrange.to + plotOffset.left) / 2;
                        break;
                    }
                }

                if (!!m.textBaseline) {
                    switch (m.textBaseline.toLowerCase()) {
                    case "bottom":
                        yPos = (yrange.from + plotOffset.top);
                        break;
                    case "middle":
                        yPos = (yrange.from + plotOffset.top + yrange.to + plotOffset.top) / 2;
                        break;
                    }
                }

                surface.addText(markingLayer, xPos, yPos, m.text, m.font || "flot-marking", 0, null, m.textAlign, m.textBaseline);
            }
        }

        function drawAxisLabels() {

            $.each(allAxes(), function (_, axis) {
<<<<<<< HEAD
                if (!axis.show || axis.ticks.length === 0) {
                    return;
                }

=======
>>>>>>> 39bc058b
                var box = axis.box,
                    axisOptions = axis.options,
                    layer = "flot-" + axis.direction + "-axis flot-" + axis.direction + axis.n + "-axis " + axis.direction + "Axis " + axis.direction + axis.n + "Axis",
                    labelFont = axisOptions.labelFont || "flot-axis-label axisLabels " + axis.direction + axis.n + "axisLabel",
                    tickFont = axisOptions.tickFont || "flot-tick-label tickLabel",
                    tick, x, y, halign, valign;

                // Remove text before checking for axis.show and ticks.length;
                // otherwise plugins, like flot-tickrotor, that draw their own
                // tick labels will end up with both theirs and the defaults.

                surface.removeText(layer);

<<<<<<< HEAD
                if (axisOptions.label) {
                    if (axis.direction === "x") {
                        if (axisOptions.position === "top") {
                            surface.addText(layer, box.left + box.width / 2, box.top, axisOptions.label, labelFont, 0, null, "center", "top");
                        } else {
                            surface.addText(layer, box.left + box.width / 2, box.top + box.height, axisOptions.label, labelFont, 0, null, "center", "bottom");
                        }
                    } else {
                        if (axisOptions.position === "right") {
                            surface.addText(layer, box.left + box.width, box.top + box.height / 2, axisOptions.label, labelFont, 90, null, "right", "middle");
                        } else {
                            surface.addText(layer, box.left, box.top + box.height / 2, axisOptions.label, labelFont, -90, null, "left", "middle");
                        }
                    }
                }

                // Add labels for the ticks on this axis
=======
                if (!axis.show || axis.ticks.length == 0)
                    return;
>>>>>>> 39bc058b

                for (var i = 0; i < axis.ticks.length; ++i) {

                    tick = axis.ticks[i];
                    if (!tick.label || tick.v < axis.min || tick.v > axis.max) {
                        continue;
                    }

                    if (axis.direction === "x") {
                        halign = "center";
                        x = plotOffset.left + axis.p2c(tick.v);
                        if (axis.position === "bottom") {
                            y = box.top + box.padding;
                        } else {
                            y = box.top + box.height - box.padding;
                            valign = "bottom";
                        }
                    } else {
                        valign = "middle";
                        y = plotOffset.top + axis.p2c(tick.v);
                        if (axis.position === "left") {
                            x = box.left + box.width - box.padding;
                            halign = "right";
                        } else {
                            x = box.left + box.padding;
                        }
                    }

                    surface.addText(layer, x, y, tick.label, tickFont, null, null, halign, valign);
                }
            });
        }

        function drawSeries(series) {
            if (series.lines.show) {
                drawSeriesLines(series);
            }
            if (series.bars.show) {
                drawSeriesBars(series);
            }
            if (series.points.show) {
                drawSeriesPoints(series);
            }
        }

        function drawSeriesLines(series) {
            function plotLine(datapoints, xoffset, yoffset, axisx, axisy) {
                var points = datapoints.points,
                    ps = datapoints.pointsize,
                    showSteps = series.lines.steps,
                    prevx = null, prevy = null;

                ctx.beginPath();
                for (var i = ps; i < points.length; i += ps) {
                    var x1 = points[i - ps], y1 = points[i - ps + 1],
                        x2 = points[i], y2 = points[i + 1];

                    if (x1 == null || x2 == null) {
                        continue;
                    }

                    // clip with ymin
                    if (y1 <= y2 && y1 < axisy.min) {
                        if (y2 < axisy.min) {
                            continue;   // line segment is outside
                        }
                        // compute new intersection point
                        x1 = showSteps ? x2 : (axisy.min - y1) / (y2 - y1) * (x2 - x1) + x1;
                        y1 = axisy.min;
                    } else if (y2 <= y1 && y2 < axisy.min) {
                        if (y1 < axisy.min) {
                            continue;
                        }
                        x2 = showSteps ? x2 : (axisy.min - y1) / (y2 - y1) * (x2 - x1) + x1;
                        y2 = axisy.min;
                    }

                    // clip with ymax
                    if (y1 >= y2 && y1 > axisy.max) {
                        if (y2 > axisy.max) {
                            continue;
                        }
                        x1 = showSteps ? x2 : (axisy.max - y1) / (y2 - y1) * (x2 - x1) + x1;
                        y1 = axisy.max;
                    } else if (y2 >= y1 && y2 > axisy.max) {
                        if (y1 > axisy.max) {
                            continue;
                        }
                        x2 = showSteps ? x2 : (axisy.max - y1) / (y2 - y1) * (x2 - x1) + x1;
                        y2 = axisy.max;
                    }

                    // clip with xmin
                    if (x1 <= x2 && x1 < axisx.min) {
                        if (x2 < axisx.min) {
                            continue;
                        }
                        y1 = showSteps ? y1 : (axisx.min - x1) / (x2 - x1) * (y2 - y1) + y1;
                        x1 = axisx.min;
                    } else if (x2 <= x1 && x2 < axisx.min) {
                        if (x1 < axisx.min) {
                            continue;
                        }
                        y2 = showSteps ? y1 : (axisx.min - x1) / (x2 - x1) * (y2 - y1) + y1;
                        x2 = axisx.min;
                    }

                    // clip with xmax
                    if (x1 >= x2 && x1 > axisx.max) {
                        if (x2 > axisx.max) {
                            continue;
                        }
                        y1 = showSteps ? y1 : (axisx.max - x1) / (x2 - x1) * (y2 - y1) + y1;
                        x1 = axisx.max;
                    } else if (x2 >= x1 && x2 > axisx.max) {
                        if (x1 > axisx.max) {
                            continue;
                        }
                        y2 = showSteps ? y1 : (axisx.max - x1) / (x2 - x1) * (y2 - y1) + y1;
                        x2 = axisx.max;
                    }

                    if (x1 !== prevx || y1 !== prevy) {
                        ctx.moveTo(axisx.p2c(x1) + xoffset, axisy.p2c(y1) + yoffset);
                    }

                    prevx = x2;
                    prevy = y2;
                    // Draw a step
                    if (showSteps) {
                        if (x1 < x2) {
                            ctx.lineTo(axisx.p2c(x2) + xoffset, axisy.p2c(y1) + yoffset);
                        } else {
                            ctx.lineTo(axisx.p2c(x1) + xoffset, axisy.p2c(y2) + yoffset);
                        }
                    }
                    ctx.lineTo(axisx.p2c(x2) + xoffset, axisy.p2c(y2) + yoffset);
                }
                ctx.stroke();
            }

            function plotLineArea(datapoints, axisx, axisy) {
                var points = datapoints.points,
                    ps = datapoints.pointsize,
                    showSteps = series.lines.steps,
                    bottom = Math.min(Math.max(0, axisy.min), axisy.max),
                    i = 0, areaOpen = false,
                    ypos = 1, segmentStart = 0, segmentEnd = 0;

                // we process each segment in two turns, first forward
                // direction to sketch out top, then once we hit the
                // end we go backwards to sketch the bottom
                while (true) {
                    if (ps > 0 && i > points.length + ps) {
                        break;
                    }

                    i += ps; // ps is negative if going backwards

                    var x1 = points[i - ps],
                        y1 = points[i - ps + ypos],
                        x2 = points[i], y2 = points[i + ypos];

                    if (areaOpen) {
                        if (ps > 0 && x1 != null && x2 == null) {
                            // at turning point
                            segmentEnd = i;
                            ps = -ps;
                            ypos = 2;
                            continue;
                        }

                        if (ps < 0 && i === segmentStart + ps) {
                            // done with the reverse sweep
                            ctx.fill();
                            areaOpen = false;
                            ps = -ps;
                            ypos = 1;
                            i = segmentStart = segmentEnd + ps;
                            continue;
                        }
                    }

                    if (x1 == null || x2 == null) {
                        continue;
                    }

                    // clip x values

                    // clip with xmin
                    if (x1 <= x2 && x1 < axisx.min) {
                        if (x2 < axisx.min) {
                            continue;
                        }
                        y1 = showSteps ? y1 : (axisx.min - x1) / (x2 - x1) * (y2 - y1) + y1;
                        x1 = axisx.min;
                    } else if (x2 <= x1 && x2 < axisx.min) {
                        if (x1 < axisx.min) {
                            continue;
                        }
                        y2 = showSteps ? y1 : (axisx.min - x1) / (x2 - x1) * (y2 - y1) + y1;
                        x2 = axisx.min;
                    }

                    // clip with xmax
                    if (x1 >= x2 && x1 > axisx.max) {
                        if (x2 > axisx.max) {
                            continue;
                        }
                        y1 = showSteps ? y1 : (axisx.max - x1) / (x2 - x1) * (y2 - y1) + y1;
                        x1 = axisx.max;
                    } else if (x2 >= x1 && x2 > axisx.max) {
                        if (x1 > axisx.max) {
                            continue;
                        }
                        y2 = showSteps ? y1 : (axisx.max - x1) / (x2 - x1) * (y2 - y1) + y1;
                        x2 = axisx.max;
                    }

                    if (!areaOpen) {
                        // open area
                        ctx.beginPath();
                        ctx.moveTo(axisx.p2c(x1), axisy.p2c(bottom));
                        areaOpen = true;
                    }

                    // now first check the case where both is outside
                    if (y1 >= axisy.max && y2 >= axisy.max) {
                        ctx.lineTo(axisx.p2c(x1), axisy.p2c(axisy.max));
                        ctx.lineTo(axisx.p2c(x2), axisy.p2c(axisy.max));
                        continue;
                    } else if (y1 <= axisy.min && y2 <= axisy.min) {
                        ctx.lineTo(axisx.p2c(x1), axisy.p2c(axisy.min));
                        ctx.lineTo(axisx.p2c(x2), axisy.p2c(axisy.min));
                        continue;
                    }

                    // else it's a bit more complicated, there might
                    // be a flat maxed out rectangle first, then a
                    // triangular cutout or reverse; to find these
                    // keep track of the current x values
                    var x1old = x1, x2old = x2;

                    // clip the y values, without shortcutting, we
                    // go through all cases in turn

                    // clip with ymin
                    if (y1 <= y2 && y1 < axisy.min && y2 >= axisy.min) {
                        x1 = showSteps ? x2 : (axisy.min - y1) / (y2 - y1) * (x2 - x1) + x1;
                        y1 = axisy.min;
                    } else if (y2 <= y1 && y2 < axisy.min && y1 >= axisy.min) {
                        x2 = showSteps ? x2 : (axisy.min - y1) / (y2 - y1) * (x2 - x1) + x1;
                        y2 = axisy.min;
                    }

                    // clip with ymax
                    if (y1 >= y2 && y1 > axisy.max && y2 <= axisy.max) {
                        x1 = showSteps ? x2 : (axisy.max - y1) / (y2 - y1) * (x2 - x1) + x1;
                        y1 = axisy.max;
                    } else if (y2 >= y1 && y2 > axisy.max && y1 <= axisy.max) {
                        x2 = showSteps ? x2 : (axisy.max - y1) / (y2 - y1) * (x2 - x1) + x1;
                        y2 = axisy.max;
                    }

                    // if the x value was changed we got a rectangle
                    // to fill
                    if (x1 !== x1old) {
                        ctx.lineTo(axisx.p2c(x1old), axisy.p2c(y1));
                        // it goes to (x1, y1), but we fill that below
                    }

                    // fill triangular section, this sometimes result
                    // in redundant points if (x1, y1) hasn't changed
                    // from previous line to, but we just ignore that
                    ctx.lineTo(axisx.p2c(x1), axisy.p2c(y1));
                    // Draw a step
                    if (showSteps) {
                        if (x1 < x2) {
                            ctx.lineTo(axisx.p2c(x2), axisy.p2c(y1));
                        } else {
                            ctx.lineTo(axisx.p2c(x1), axisy.p2c(y2));
                        }
                    }
                    ctx.lineTo(axisx.p2c(x2), axisy.p2c(y2));

                    // fill the other rectangle if it's there
                    if (x2 !== x2old) {
                        ctx.lineTo(axisx.p2c(x2), axisy.p2c(y2));
                        ctx.lineTo(axisx.p2c(x2old), axisy.p2c(y2));
                    }
                }
            }

            ctx.save();
            ctx.translate(plotOffset.left, plotOffset.top);
            ctx.lineJoin = "round";

            var lw = series.lines.lineWidth,
                sw = series.shadowSize;
            // FIXME: consider another form of shadow when filling is turned on
            if (lw > 0 && sw > 0) {
                // draw shadow as a thick and thin line with transparency
                ctx.lineWidth = sw;
                ctx.strokeStyle = "rgba(0,0,0,0.1)";
                // position shadow at angle from the mid of line
                var angle = Math.PI/18;
                plotLine(series.datapoints, Math.sin(angle) * (lw/2 + sw/2), Math.cos(angle) * (lw/2 + sw/2), series.xaxis, series.yaxis);
                ctx.lineWidth = sw/2;
                plotLine(series.datapoints, Math.sin(angle) * (lw/2 + sw/4), Math.cos(angle) * (lw/2 + sw/4), series.xaxis, series.yaxis);
            }

            ctx.lineWidth = lw;
            ctx.strokeStyle = series.color;
            var fillStyle = getFillStyle(series.lines, series.color, 0, plotHeight);
            if (fillStyle) {
                ctx.fillStyle = fillStyle;
                plotLineArea(series.datapoints, series.xaxis, series.yaxis);
            }

            if (lw > 0) {
                plotLine(series.datapoints, 0, 0, series.xaxis, series.yaxis);
            }
            ctx.restore();
        }

        function drawSeriesPoints(series) {
            function plotPoints(datapoints, radius, fillStyle, offset, shadow, axisx, axisy, symbol) {
                var points = datapoints.points, ps = datapoints.pointsize;

                for (var i = 0; i < points.length; i += ps) {
                    var x = points[i], y = points[i + 1];
                    if (x == null || x < axisx.min || x > axisx.max || y < axisy.min || y > axisy.max) {
                        continue;
                    }

                    ctx.beginPath();
                    x = axisx.p2c(x);
                    y = axisy.p2c(y) + offset;
                    if (symbol === "circle") {
                        ctx.arc(x, y, radius, 0, shadow ? Math.PI : Math.PI * 2, false);
                    } else {
                        symbol(ctx, x, y, radius, shadow);
                    }
                    ctx.closePath();

                    if (fillStyle) {
                        ctx.fillStyle = fillStyle;
                        ctx.fill();
                    }
                    ctx.stroke();
                }
            }

            ctx.save();
            ctx.translate(plotOffset.left, plotOffset.top);

            var lw = series.points.lineWidth,
                sw = series.shadowSize,
                radius = series.points.radius,
                symbol = series.points.symbol;

            // If the user sets the line width to 0, we change it to a very
            // small value. A line width of 0 seems to force the default of 1.
            // Doing the conditional here allows the shadow setting to still be
            // optional even with a lineWidth of 0.

            if( lw === 0 ) {
                lw = 0.0001;
            }

            if (lw > 0 && sw > 0) {
                // draw shadow in two steps
                var w = sw / 2;
                ctx.lineWidth = w;
                ctx.strokeStyle = "rgba(0,0,0,0.1)";
                plotPoints(series.datapoints, radius, null, w + w/2, true,
                           series.xaxis, series.yaxis, symbol);

                ctx.strokeStyle = "rgba(0,0,0,0.2)";
                plotPoints(series.datapoints, radius, null, w/2, true,
                           series.xaxis, series.yaxis, symbol);
            }

            ctx.lineWidth = lw;
            ctx.strokeStyle = series.points.strokeColor || series.color;
            plotPoints(series.datapoints, radius,
                       getFillStyle(series.points, series.color), 0, false,
                       series.xaxis, series.yaxis, symbol);
            ctx.restore();
        }

        function drawBar(x, y, b, barLeft, barRight, fillStyleCallback, axisx, axisy, c, horizontal, lineWidth) {
            var left, right, bottom, top,
                drawLeft, drawRight, drawTop, drawBottom,
                tmp;

            // in horizontal mode, we start the bar from the left
            // instead of from the bottom so it appears to be
            // horizontal rather than vertical
            if (horizontal) {
                drawBottom = drawRight = drawTop = true;
                drawLeft = false;
                left = b;
                right = x;
                top = y + barLeft;
                bottom = y + barRight;

                // account for negative bars
                if (right < left) {
                    tmp = right;
                    right = left;
                    left = tmp;
                    drawLeft = true;
                    drawRight = false;
                }
            } else {
                drawLeft = drawRight = drawTop = true;
                drawBottom = false;
                left = x + barLeft;
                right = x + barRight;
                bottom = b;
                top = y;

                // account for negative bars
                if (top < bottom) {
                    tmp = top;
                    top = bottom;
                    bottom = tmp;
                    drawBottom = true;
                    drawTop = false;
                }
            }

            // clip
            if (right < axisx.min || left > axisx.max ||
                top < axisy.min || bottom > axisy.max) {
                return;
            }

            if (left < axisx.min) {
                left = axisx.min;
                drawLeft = false;
            }

            if (right > axisx.max) {
                right = axisx.max;
                drawRight = false;
            }

            if (bottom < axisy.min) {
                bottom = axisy.min;
                drawBottom = false;
            }

            if (top > axisy.max) {
                top = axisy.max;
                drawTop = false;
            }

            left = axisx.p2c(left);
            bottom = axisy.p2c(bottom);
            right = axisx.p2c(right);
            top = axisy.p2c(top);

            // fill the bar
            if (fillStyleCallback) {
                c.fillStyle = fillStyleCallback(bottom, top);
                c.fillRect(left, top, right - left, bottom - top)
            }

            // draw outline
            if (lineWidth > 0 && (drawLeft || drawRight || drawTop || drawBottom)) {
                c.beginPath();

                // FIXME: inline moveTo is buggy with excanvas
<<<<<<< HEAD
                c.moveTo(left, bottom + offset);
                if (drawLeft) {
                    c.lineTo(left, top + offset);
                } else {
                    c.moveTo(left, top + offset);
                }
                if (drawTop) {
                    c.lineTo(right, top + offset);
                } else {
                    c.moveTo(right, top + offset);
                }
                if (drawRight) {
                    c.lineTo(right, bottom + offset);
                } else {
                    c.moveTo(right, bottom + offset);
                }
                if (drawBottom) {
                    c.lineTo(left, bottom + offset);
                } else {
                    c.moveTo(left, bottom + offset);
                }
=======
                c.moveTo(left, bottom);
                if (drawLeft)
                    c.lineTo(left, top);
                else
                    c.moveTo(left, top);
                if (drawTop)
                    c.lineTo(right, top);
                else
                    c.moveTo(right, top);
                if (drawRight)
                    c.lineTo(right, bottom);
                else
                    c.moveTo(right, bottom);
                if (drawBottom)
                    c.lineTo(left, bottom);
                else
                    c.moveTo(left, bottom);
>>>>>>> 39bc058b
                c.stroke();
            }
        }

        function drawSeriesBars(series) {
            function plotBars(datapoints, barLeft, barRight, fillStyleCallback, axisx, axisy) {
                var points = datapoints.points, ps = datapoints.pointsize;

                for (var i = 0; i < points.length; i += ps) {
                    if (points[i] == null) {
                        continue;
<<<<<<< HEAD
                    }
                    drawBar(points[i], points[i + 1], points[i + 2], barLeft, barRight, offset, fillStyleCallback, axisx, axisy, ctx, series.bars.horizontal, series.bars.lineWidth);
=======
                    drawBar(points[i], points[i + 1], points[i + 2], barLeft, barRight, fillStyleCallback, axisx, axisy, ctx, series.bars.horizontal, series.bars.lineWidth);
>>>>>>> 39bc058b
                }
            }

            ctx.save();
            ctx.translate(plotOffset.left, plotOffset.top);

            // FIXME: figure out a way to add shadows (for instance along the right edge)
            ctx.lineWidth = series.bars.lineWidth;
            ctx.strokeStyle = series.color;

            var barLeft;

            switch (series.bars.align) {
<<<<<<< HEAD
            case "left":
                barLeft = 0;
                break;
            case "right":
                barLeft = -series.bars.barWidth;
                break;
            case "center":
                barLeft = -series.bars.barWidth / 2;
                break;
            default:
                throw new Error("Invalid bar alignment: " + series.bars.align);
=======
                case "left":
                    barLeft = 0;
                    break;
                case "right":
                    barLeft = -series.bars.barWidth;
                    break;
                default:
                    barLeft = -series.bars.barWidth / 2;
>>>>>>> 39bc058b
            }

            var fillStyleCallback = series.bars.fill ? function (bottom, top) { return getFillStyle(series.bars, series.color, bottom, top); } : null;
            plotBars(series.datapoints, barLeft, barLeft + series.bars.barWidth, fillStyleCallback, series.xaxis, series.yaxis);
            ctx.restore();
        }

        function getFillStyle(filloptions, seriesColor, bottom, top) {
            var fill = filloptions.fill;
            if (!fill) {
                return null;
            }

            if (filloptions.fillColor) {
                return getColorOrGradient(filloptions.fillColor, bottom, top, seriesColor);
            }

            var c = $.color.parse(seriesColor);
            c.a = isNumeric(fill) ? fill : 0.4;
            c.normalize();
            return c.toString();
        }

        function insertLegend() {

            if (options.legend.container != null) {
                $(options.legend.container).html("");
            } else {
                placeholder.find(".legend").remove();
            }

            if (!options.legend.show) {
                return;
            }

            var entries = [], lf = options.legend.labelFormatter, s, label, i;

            // Build a list of legend entries, with each having a label and a color

            for (i = 0; i < series.length; ++i) {
                s = series[i];
                if (s.label) {
                    label = lf ? lf(s.label, s) : s.label;
                    if (label) {
                        entries.push({
                            label: label,
                            color: s.color
                        });
                    }
                }
            }

            // No entries implies no legend

            if (entries.length === 0) {
                return;
            }

            // Sort the legend using either the default or a custom comparator

            if (options.legend.sorted) {
                if ($.isFunction(options.legend.sorted)) {
                    entries.sort(options.legend.sorted);
                } else if (options.legend.sorted === "reverse") {
                    entries.reverse();
                } else {
                    var ascending = options.legend.sorted !== "descending";
                    entries.sort(function(a, b) {
                        return a.label === b.label ? 0 : (
                            (a.label < b.label) !== ascending ? 1 : -1   // Logical XOR
                        );
                    });
                }
            }

            // Generate markup for the list of entries, in their final order

            var table = $("<table></table>").css({
                "font-size": "smaller",
                "color": options.grid.color
            }), rowBuffer = null;

            for (i = 0; i < entries.length; ++i) {

                var entry = entries[i];

                if (i % options.legend.noColumns === 0) {
                    if (rowBuffer !== null) {
                        table.append(rowBuffer);
                    }
                    rowBuffer = $("<tr></tr>");
                }

                var colorbox = $("<div></div>").css({
                    "width": "4px",
                    "height": 0,
                    "border": "5px solid " + entry.color,
                    "overflow": "hidden"
                }),

                borderbox = $("<div></div>").css({
                    "border": "1px solid " + options.legend.labelBoxBorderColor,
                    "padding": "1px"
                });

                rowBuffer.append(
                    $("<td></td>").addClass("legendColorBox").append(borderbox.append(colorbox)),
                    $("<td></td>").addClass("legendLabel").html(entry.label)
                );
            }

            table.append(rowBuffer);

            if (options.legend.container != null) {
                $(options.legend.container).html(table);
            } else {
                var pos = {"position": "absolute"},
                    p = options.legend.position,
                    m = options.legend.margin;
                if (m[0] == null) {
                    m = [m, m];
                }
                if (p.charAt(0) === "n") {
                    pos.top = (m[1] + plotOffset.top) + "px";
                } else if (p.charAt(0) === "s") {
                    pos.bottom = (m[1] + plotOffset.bottom) + "px";
                }
                if (p.charAt(1) === "e") {
                    pos.right = (m[0] + plotOffset.right) + "px";
                } else if (p.charAt(1) === "w") {
                    pos.left = (m[0] + plotOffset.left) + "px";
                }
                var legend = $("<div></div>").addClass("legend").append(table.css(pos)).appendTo(placeholder);
                if (options.legend.backgroundOpacity !== 0.0) {
                    // put in the transparent background
                    // separately to avoid blended labels and
                    // label boxes
                    var c = options.legend.backgroundColor;
                    if (c == null) {
                        c = options.grid.backgroundColor;
                        if (c && typeof c === "string") {
                            c = $.color.parse(c);
                        } else {
                            c = $.color.extract(legend, "background-color");
                        }
                        c.a = 1;
                        c = c.toString();
                    }
                    var div = legend.children();

                    // Position also applies to this
                    $("<div></div>").css(pos).css({
                        "width": div.width() + "px",
                        "height": div.height() + "px",
                        "background-color": c,
                        "opacity": options.legend.backgroundOpacity
                    }).prependTo(legend);
                }
            }
        }


        // interactive features

        var highlights = [],
            redrawTimeout = null;

        // returns the data item the mouse is over, or null if none is found
        function findNearbyItem(mouseX, mouseY, seriesFilter) {
            var maxDistance = options.grid.mouseActiveRadius,
                smallestDistance = maxDistance * maxDistance + 1,
                item = null, i, j, ps;

            for (i = series.length - 1; i >= 0; --i) {
                if (!seriesFilter(series[i])) {
                    continue;
                }

                var s = series[i],
                    axisx = s.xaxis,
                    axisy = s.yaxis,
                    points = s.datapoints.points,
                    mx = axisx.c2p(mouseX), // precompute some stuff to make the loop faster
                    my = axisy.c2p(mouseY),
                    maxx = maxDistance / axisx.scale,
                    maxy = maxDistance / axisy.scale,
                    x, y;

                ps = s.datapoints.pointsize;
                // with inverse transforms, we can't use the maxx/maxy
                // optimization, sadly
                if (axisx.options.inverseTransform) {
                    maxx = Number.MAX_VALUE;
                }
                if (axisy.options.inverseTransform) {
                    maxy = Number.MAX_VALUE;
                }

                if (s.lines.show || s.points.show) {
                    for (j = 0; j < points.length; j += ps) {

                        x = points[j];
                        y = points[j + 1];

                        if (x == null) {
                            continue;
                        }

                        // For points and lines, the cursor must be within a
                        // certain distance to the data point
                        if (x - mx > maxx || x - mx < -maxx ||
                            y - my > maxy || y - my < -maxy) {
                            continue;
                        }

                        // We have to calculate distances in pixels, not in
                        // data units, because the scales of the axes may be different
                        var dx = Math.abs(axisx.p2c(x) - mouseX),
                            dy = Math.abs(axisy.p2c(y) - mouseY),
                            dist = dx * dx + dy * dy; // we save the sqrt

                        // use <= to ensure last point takes precedence
                        // (last generally means on top of)
                        if (dist < smallestDistance) {
                            smallestDistance = dist;
                            item = [i, j / ps];
                        }
                    }
                }

                if (s.bars.show && !item) { // no other point can be nearby
<<<<<<< HEAD
                    var barLeft = s.bars.align === "left" ? 0 : -s.bars.barWidth/2,
                        barRight = barLeft + s.bars.barWidth;
=======

                    var barLeft, barRight;

                    switch (s.bars.align) {
                        case "left":
                            barLeft = 0;
                            break;
                        case "right":
                            barLeft = -s.bars.barWidth;
                            break;
                        default:
                            barLeft = -s.bars.barWidth / 2;
                    }

                    barRight = barLeft + s.bars.barWidth;
>>>>>>> 39bc058b

                    for (j = 0; j < points.length; j += ps) {
                        x = points[j];
                        y = points[j + 1];
                        var b = points[j + 2];
                        if (x == null) {
                            continue;
                        }

                        // for a bar graph, the cursor must be inside the bar
                        if (series[i].bars.horizontal ?
                            (mx <= Math.max(b, x) && mx >= Math.min(b, x) &&
                             my >= y + barLeft && my <= y + barRight) :
                            (mx >= x + barLeft && mx <= x + barRight &&
                             my >= Math.min(b, y) && my <= Math.max(b, y))) {
                            item = [i, j / ps];
                        }
                    }
                }
            }

            if (item) {
                i = item[0];
                j = item[1];
                ps = series[i].datapoints.pointsize;

                return { datapoint: series[i].datapoints.points.slice(j * ps, (j + 1) * ps),
                         dataIndex: j,
                         series: series[i],
                         seriesIndex: i };
            }

            return null;
        }

        function onMouseMove(e) {
            if (options.grid.hoverable) {
                triggerClickHoverEvent("plothover", e,
                                       function (s) { return s.hoverable !== false; });
            }
        }

        function onMouseLeave(e) {
            if (options.grid.hoverable) {
                triggerClickHoverEvent("plothover", e,
                                       function () { return false; });
            }
        }

        function onClick(e) {
            triggerClickHoverEvent("plotclick", e,
                                   function (s) { return s.clickable !== false; });
        }

        // trigger click or hover event (they send the same parameters
        // so we share their code)
        function triggerClickHoverEvent(eventname, event, seriesFilter) {
            var offset = eventHolder.offset(),
                canvasX = event.pageX - offset.left - plotOffset.left,
                canvasY = event.pageY - offset.top - plotOffset.top,
            pos = canvasToAxisCoords({ left: canvasX, top: canvasY });

            pos.pageX = event.pageX;
            pos.pageY = event.pageY;

            var item = findNearbyItem(canvasX, canvasY, seriesFilter);

            if (item) {
                // fill in mouse pos for any listeners out there
                item.pageX = parseInt(item.series.xaxis.p2c(item.datapoint[0]) + offset.left + plotOffset.left, 10);
                item.pageY = parseInt(item.series.yaxis.p2c(item.datapoint[1]) + offset.top + plotOffset.top, 10);
            }

            if (options.grid.autoHighlight) {
                // clear auto-highlights
                for (var i = 0; i < highlights.length; ++i) {
                    var h = highlights[i];
                    if (h.auto === eventname && !(
                        item && h.series === item.series &&
                        h.point[0] === item.datapoint[0] &&
                        h.point[1] === item.datapoint[1]
                    )) {
                        unhighlight(h.series, h.point);
                    }
                }

                if (item) {
                    highlight(item.series, item.datapoint, eventname);
                }
            }

            placeholder.trigger(eventname, [ pos, item ]);
        }

        function triggerRedrawOverlay() {
            var t = options.interaction.redrawOverlayInterval;
            if (t === -1) {      // skip event queue
                drawOverlay();
                return;
            }

            if (!redrawTimeout) {
                redrawTimeout = setTimeout(drawOverlay, t);
            }
        }

        function drawOverlay() {
            redrawTimeout = null;

            // draw highlights
            octx.save();
            overlay.clear();
            octx.translate(plotOffset.left, plotOffset.top);

            var i, hi;
            for (i = 0; i < highlights.length; ++i) {
                hi = highlights[i];

                if (hi.series.bars.show) {
                    drawBarHighlight(hi.series, hi.point);
                } else {
                    drawPointHighlight(hi.series, hi.point);
                }
            }
            octx.restore();

            executeHooks(hooks.drawOverlay, [octx]);
        }

        function highlight(s, point, auto) {
            if (isNumeric(s)) {
                s = series[s];
            }

            if (isNumeric(point)) {
                var ps = s.datapoints.pointsize;
                point = s.datapoints.points.slice(ps * point, ps * (point + 1));
            }

            var i = indexOfHighlight(s, point);
            if (i === -1) {
                highlights.push({ series: s, point: point, auto: auto });
                triggerRedrawOverlay();
            } else if (!auto) {
                highlights[i].auto = false;
            }
        }

        function unhighlight(s, point) {
            if (s == null && point == null) {
                highlights = [];
                triggerRedrawOverlay();
                return;
            }

            if (isNumeric(s)) {
                s = series[s];
            }

            if (isNumeric(point)) {
                var ps = s.datapoints.pointsize;
                point = s.datapoints.points.slice(ps * point, ps * (point + 1));
            }

            var i = indexOfHighlight(s, point);
            if (i !== -1) {
                highlights.splice(i, 1);
                triggerRedrawOverlay();
            }
        }

        function indexOfHighlight(s, p) {
            for (var i = 0; i < highlights.length; ++i) {
                var h = highlights[i];
                if (h.series === s && h.point[0] === p[0] && h.point[1] === p[1]) {
                    return i;
                }
            }
            return -1;
        }

        function drawPointHighlight(series, point) {
            var x = point[0], y = point[1],
                axisx = series.xaxis, axisy = series.yaxis,
                highlightColor = (typeof series.highlightColor === "string") ? series.highlightColor : $.color.parse(series.color).scale("a", 0.5).toString();

            if (x < axisx.min || x > axisx.max || y < axisy.min || y > axisy.max) {
                return;
            }

            var pointRadius;
            var radius;
            if (series.points.show) {
                pointRadius = series.points.radius + series.points.lineWidth / 2;
                radius = 1.5 * pointRadius;
            } else {
                pointRadius = series.points.radius;
                radius = 0.5 * pointRadius;
            }
            octx.lineWidth = pointRadius;
            octx.strokeStyle = highlightColor;
            x = axisx.p2c(x);
            y = axisy.p2c(y);

            octx.beginPath();
            if (series.points.symbol === "circle") {
                octx.arc(x, y, radius, 0, 2 * Math.PI, false);
            } else {
                series.points.symbol(octx, x, y, radius, false);
            }
            octx.closePath();
            octx.stroke();
        }

        function drawBarHighlight(series, point) {
            var highlightColor = (typeof series.highlightColor === "string") ? series.highlightColor : $.color.parse(series.color).scale("a", 0.5).toString(),
                fillStyle = highlightColor,
<<<<<<< HEAD
                barLeft = series.bars.align === "left" ? 0 : -series.bars.barWidth/2;
=======
                barLeft;

            switch (series.bars.align) {
                case "left":
                    barLeft = 0;
                    break;
                case "right":
                    barLeft = -series.bars.barWidth;
                    break;
                default:
                    barLeft = -series.bars.barWidth / 2;
            }
>>>>>>> 39bc058b

            octx.lineWidth = series.bars.lineWidth;
            octx.strokeStyle = highlightColor;

            drawBar(point[0], point[1], point[2] || 0, barLeft, barLeft + series.bars.barWidth,
                    function () { return fillStyle; }, series.xaxis, series.yaxis, octx, series.bars.horizontal, series.bars.lineWidth);
        }

        function getColorOrGradient(spec, bottom, top, defaultColor) {
            if (typeof spec === "string") {
                return spec;
            } else {
                // assume this is a gradient spec; IE currently only
                // supports a simple vertical gradient properly, so that's
                // what we support too
                var gradient = ctx.createLinearGradient(0, top, 0, bottom);

                for (var i = 0, l = spec.colors.length; i < l; ++i) {
                    var c = spec.colors[i];
                    if (typeof c !== "string") {
                        var co = $.color.parse(defaultColor);
                        if (c.brightness != null) {
                            co = co.scale("rgb", c.brightness);
                        }
                        if (c.opacity != null) {
                            co.a *= c.opacity;
                        }
                        c = co.toString();
                    }
                    gradient.addColorStop(i / (l - 1), c);
                }

                return gradient;
            }
        }
    }

    // Add the plot function to the top level of the jQuery object

    $.plot = function(placeholder, data, options) {
        //var t0 = new Date();
        var plot = new Plot($(placeholder), data, options, $.plot.plugins);
        //(window.console ? console.log : alert)("time used (msecs): " + ((new Date()).getTime() - t0.getTime()));
        return plot;
    };

<<<<<<< HEAD
    $.plot.version = "0.9.0-alpha";
=======
    $.plot.version = "0.8.2";
>>>>>>> 39bc058b

    $.plot.plugins = [];

    // Also add the plot function as a chainable property

    $.fn.plot = function(data, options) {
        return this.each(function() {
            $.plot(this, data, options);
        });
    };

    // round to nearby lower multiple of base
    function floorInBase(n, base) {
        return base * Math.floor(n / base);
    }

    // Draw a rectangle with rounded corner on the canvas.
    //
    // @param {CanvasRenderingContext2D} ctx The canvas 2D context.
    // @param {number} x The x-axis coordinate of the upper left corner of 
    //      the rectangle to be drawn.
    // @param {number} y The y-axis coordinate of the upper left corner of 
    //      the rectangle to be drawn.
    // @param {number} width The width of the rectangle to be drawn.
    // @param {number} height The height of the rectangle to be drawn.
    // @param {number} radius The radius of the corner of the rectangle
    //      to be drawn.
    function roundRect(ctx, x, y, width, height, radius) {
        var r = x + width;
        var b = y + height;
        ctx.beginPath();
        ctx.moveTo(x + radius, y);
        ctx.lineTo(r - radius, y);
        ctx.quadraticCurveTo(r, y, r, y + radius);
        ctx.lineTo(r, y + height - radius);
        ctx.quadraticCurveTo(r, b, r - radius, b);
        ctx.lineTo(x + radius, b);
        ctx.quadraticCurveTo(x, b, x, b - radius);
        ctx.lineTo(x, y + radius);
        ctx.quadraticCurveTo(x, y, x + radius, y);
        ctx.closePath();
        return ctx;
    }

})(jQuery);<|MERGE_RESOLUTION|>--- conflicted
+++ resolved
@@ -1,44 +1,10 @@
-<<<<<<< HEAD
 /* Javascript plotting library for jQuery, version 0.9.0-alpha.
-=======
-/* Javascript plotting library for jQuery, version 0.8.2.
->>>>>>> 39bc058b
 
 Copyright (c) 2007-2013 IOLA and Ole Laursen.
 Licensed under the MIT license.
 
 */
 
-<<<<<<< HEAD
-=======
-// first an inline dependency, jquery.colorhelpers.js, we inline it here
-// for convenience
-
-/* Plugin for jQuery for working with colors.
- *
- * Version 1.1.
- *
- * Inspiration from jQuery color animation plugin by John Resig.
- *
- * Released under the MIT license by Ole Laursen, October 2009.
- *
- * Examples:
- *
- *   $.color.parse("#fff").scale('rgb', 0.25).add('a', -0.5).toString()
- *   var c = $.color.extract($("#mydiv"), 'background-color');
- *   console.log(c.r, c.g, c.b, c.a);
- *   $.color.make(100, 50, 25, 0.4).toString() // returns "rgba(100,50,25,0.4)"
- *
- * Note that .scale() and .add() return the same modified object
- * instead of making a new one.
- *
- * V. 1.1: Fix error handling so e.g. parsing an empty string does
- * produce a color rather than just crashing.
- */
-(function($){$.color={};$.color.make=function(r,g,b,a){var o={};o.r=r||0;o.g=g||0;o.b=b||0;o.a=a!=null?a:1;o.add=function(c,d){for(var i=0;i<c.length;++i)o[c.charAt(i)]+=d;return o.normalize()};o.scale=function(c,f){for(var i=0;i<c.length;++i)o[c.charAt(i)]*=f;return o.normalize()};o.toString=function(){if(o.a>=1){return"rgb("+[o.r,o.g,o.b].join(",")+")"}else{return"rgba("+[o.r,o.g,o.b,o.a].join(",")+")"}};o.normalize=function(){function clamp(min,value,max){return value<min?min:value>max?max:value}o.r=clamp(0,parseInt(o.r),255);o.g=clamp(0,parseInt(o.g),255);o.b=clamp(0,parseInt(o.b),255);o.a=clamp(0,o.a,1);return o};o.clone=function(){return $.color.make(o.r,o.b,o.g,o.a)};return o.normalize()};$.color.extract=function(elem,css){var c;do{c=elem.css(css).toLowerCase();if(c!=""&&c!="transparent")break;elem=elem.parent()}while(elem.length&&!$.nodeName(elem.get(0),"body"));if(c=="rgba(0, 0, 0, 0)")c="transparent";return $.color.parse(c)};$.color.parse=function(str){var res,m=$.color.make;if(res=/rgb\(\s*([0-9]{1,3})\s*,\s*([0-9]{1,3})\s*,\s*([0-9]{1,3})\s*\)/.exec(str))return m(parseInt(res[1],10),parseInt(res[2],10),parseInt(res[3],10));if(res=/rgba\(\s*([0-9]{1,3})\s*,\s*([0-9]{1,3})\s*,\s*([0-9]{1,3})\s*,\s*([0-9]+(?:\.[0-9]+)?)\s*\)/.exec(str))return m(parseInt(res[1],10),parseInt(res[2],10),parseInt(res[3],10),parseFloat(res[4]));if(res=/rgb\(\s*([0-9]+(?:\.[0-9]+)?)\%\s*,\s*([0-9]+(?:\.[0-9]+)?)\%\s*,\s*([0-9]+(?:\.[0-9]+)?)\%\s*\)/.exec(str))return m(parseFloat(res[1])*2.55,parseFloat(res[2])*2.55,parseFloat(res[3])*2.55);if(res=/rgba\(\s*([0-9]+(?:\.[0-9]+)?)\%\s*,\s*([0-9]+(?:\.[0-9]+)?)\%\s*,\s*([0-9]+(?:\.[0-9]+)?)\%\s*,\s*([0-9]+(?:\.[0-9]+)?)\s*\)/.exec(str))return m(parseFloat(res[1])*2.55,parseFloat(res[2])*2.55,parseFloat(res[3])*2.55,parseFloat(res[4]));if(res=/#([a-fA-F0-9]{2})([a-fA-F0-9]{2})([a-fA-F0-9]{2})/.exec(str))return m(parseInt(res[1],16),parseInt(res[2],16),parseInt(res[3],16));if(res=/#([a-fA-F0-9])([a-fA-F0-9])([a-fA-F0-9])/.exec(str))return m(parseInt(res[1]+res[1],16),parseInt(res[2]+res[2],16),parseInt(res[3]+res[3],16));var name=$.trim(str).toLowerCase();if(name=="transparent")return m(255,255,255,0);else{res=lookupColors[name]||[0,0,0];return m(res[0],res[1],res[2])}};var lookupColors={aqua:[0,255,255],azure:[240,255,255],beige:[245,245,220],black:[0,0,0],blue:[0,0,255],brown:[165,42,42],cyan:[0,255,255],darkblue:[0,0,139],darkcyan:[0,139,139],darkgrey:[169,169,169],darkgreen:[0,100,0],darkkhaki:[189,183,107],darkmagenta:[139,0,139],darkolivegreen:[85,107,47],darkorange:[255,140,0],darkorchid:[153,50,204],darkred:[139,0,0],darksalmon:[233,150,122],darkviolet:[148,0,211],fuchsia:[255,0,255],gold:[255,215,0],green:[0,128,0],indigo:[75,0,130],khaki:[240,230,140],lightblue:[173,216,230],lightcyan:[224,255,255],lightgreen:[144,238,144],lightgrey:[211,211,211],lightpink:[255,182,193],lightyellow:[255,255,224],lime:[0,255,0],magenta:[255,0,255],maroon:[128,0,0],navy:[0,0,128],olive:[128,128,0],orange:[255,165,0],pink:[255,192,203],purple:[128,0,128],violet:[128,0,128],red:[255,0,0],silver:[192,192,192],white:[255,255,255],yellow:[255,255,0]}})(jQuery);
-
-// the actual Flot code
->>>>>>> 39bc058b
 (function($) {
 
     // A jquery-esque isNumeric method since we currently support 1.4.4
@@ -809,11 +775,6 @@
             };
         };
         plot.shutdown = shutdown;
-<<<<<<< HEAD
-        plot.resize = function (width, height) {
-            width = width || placeholder.width();
-            height = height || placeholder.height();
-=======
         plot.destroy = function () {
             shutdown();
             placeholder.removeData("plot").empty();
@@ -831,10 +792,9 @@
             highlights = [];
             plot = null;
         };
-        plot.resize = function () {
-        	var width = placeholder.width(),
-        		height = placeholder.height();
->>>>>>> 39bc058b
+        plot.resize = function (width, height) {
+            width = width || placeholder.width();
+            height = height || placeholder.height();
             surface.resize(width, height);
             overlay.resize(width, height);
         };
@@ -950,24 +910,34 @@
                 axisOptions = $.extend(true, {}, options.xaxis, axisOptions);
                 options.xaxes[i] = axisOptions;
 
-                fontDefaults.color = axisOptions.color;
                 if (axisOptions.font) {
                     axisOptions.font = $.extend({}, fontDefaults, axisOptions.font);
-<<<<<<< HEAD
                 }
                 if (axisOptions.tickFont || axisOptions.font) {
                     axisOptions.tickFont = $.extend({}, axisOptions.font || fontDefaults, axisOptions.tickFont);
+                    if (!axisOptions.tickFont.color) {
+                        axisOptions.tickFont.color = axisOptions.color;
+                    }
+                    if (!axisOptions.tickFont.lineHeight) {
+                        axisOptions.tickFont.lineHeight = Math.round(axisOptions.tickFont.size * 1.15);
+                    }
                 }
                 if (axisOptions.label && (axisOptions.labelFont || axisOptions.font)) {
                     axisOptions.labelFont = $.extend({}, axisOptions.font || fontDefaults, axisOptions.labelFont);
-=======
+                    if (!axisOptions.labelFont.color) {
+                        axisOptions.labelFont.color = axisOptions.color;
+                    }
+                    if (!axisOptions.labelFont.lineHeight) {
+                        axisOptions.labelFont.lineHeight = Math.round(axisOptions.labelFont.size * 1.15);
+                    }
+                }
+                if (axisOptions.font) {
                     if (!axisOptions.font.color) {
                         axisOptions.font.color = axisOptions.color;
                     }
                     if (!axisOptions.font.lineHeight) {
                         axisOptions.font.lineHeight = Math.round(axisOptions.font.size * 1.15);
                     }
->>>>>>> 39bc058b
                 }
             }
 
@@ -993,15 +963,34 @@
                 axisOptions = $.extend(true, {}, options.yaxis, axisOptions);
                 options.yaxes[i] = axisOptions;
 
-                fontDefaults.color = axisOptions.color;
                 if (axisOptions.font) {
                     axisOptions.font = $.extend({}, fontDefaults, axisOptions.font);
                 }
                 if (axisOptions.tickFont || axisOptions.font) {
                     axisOptions.tickFont = $.extend({}, axisOptions.font || fontDefaults, axisOptions.tickFont);
+                    if (!axisOptions.tickFont.color) {
+                        axisOptions.tickFont.color = axisOptions.color;
+                    }
+                    if (!axisOptions.tickFont.lineHeight) {
+                        axisOptions.tickFont.lineHeight = Math.round(axisOptions.tickFont.size * 1.15);
+                    }
                 }
                 if (axisOptions.label && (axisOptions.labelFont || axisOptions.font)) {
                     axisOptions.labelFont = $.extend({}, axisOptions.font || fontDefaults, axisOptions.labelFont);
+                    if (!axisOptions.labelFont.color) {
+                        axisOptions.labelFont.color = axisOptions.color;
+                    }
+                    if (!axisOptions.labelFont.lineHeight) {
+                        axisOptions.labelFont.lineHeight = Math.round(axisOptions.labelFont.size * 1.15);
+                    }
+                }
+                if (axisOptions.font) {
+                    if (!axisOptions.font.color) {
+                        axisOptions.font.color = axisOptions.color;
+                    }
+                    if (!axisOptions.font.lineHeight) {
+                        axisOptions.font.lineHeight = Math.round(axisOptions.font.size * 1.15);
+                    }
                 }
             }
 
@@ -1011,9 +1000,6 @@
 
                     if (markings[i].font) {
                         markings[i].font = $.extend({}, fontDefaults, markings[i].font);
-                    }
-                    if (!axisOptions.font.lineHeight) {
-                        axisOptions.font.lineHeight = Math.round(axisOptions.font.size * 1.15);
                     }
                 }
             }
@@ -1464,28 +1450,14 @@
                     var delta;
 
                     switch (s.bars.align) {
-<<<<<<< HEAD
                     case "left":
                         delta = 0;
                         break;
                     case "right":
                         delta = -s.bars.barWidth;
                         break;
-                    case "center":
+                    default:
                         delta = -s.bars.barWidth / 2;
-                        break;
-                    default:
-                        throw new Error("Invalid bar alignment: " + s.bars.align);
-=======
-                        case "left":
-                            delta = 0;
-                            break;
-                        case "right":
-                            delta = -s.bars.barWidth;
-                            break;
-                        default:
-                            delta = -s.bars.barWidth / 2;
->>>>>>> 39bc058b
                     }
 
                     if (s.bars.horizontal) {
@@ -1618,21 +1590,13 @@
 
             var opts = axis.options,
                 ticks = axis.ticks || [],
-<<<<<<< HEAD
                 // Label width & height are deprecated; remove in 1.0!
                 tickWidth = opts.tickWidth || opts.labelWidth || 0,
                 tickHeight = opts.tickHeight || opts.labelHeight || 0,
                 maxWidth = tickWidth || axis.direction === "x" ? Math.floor(surface.width / (ticks.length || 1)) : null,
-                layer = "flot-" + axis.direction + "-axis flot-" + axis.direction + axis.n + "-axis " + axis.direction + "Axis " + axis.direction + axis.n + "Axis",
-                font = opts.tickFont || "flot-tick-label tickLabel";
-=======
-                labelWidth = opts.labelWidth || 0,
-                labelHeight = opts.labelHeight || 0,
-                maxWidth = labelWidth || (axis.direction == "x" ? Math.floor(surface.width / (ticks.length || 1)) : null),
                 legacyStyles = axis.direction + "Axis " + axis.direction + axis.n + "Axis",
                 layer = "flot-" + axis.direction + "-axis flot-" + axis.direction + axis.n + "-axis " + legacyStyles,
-                font = opts.font || "flot-tick-label tickLabel";
->>>>>>> 39bc058b
+                font = opts.tickFont || "flot-tick-label tickLabel";
 
             for (var i = 0; i < ticks.length; ++i) {
 
@@ -1665,7 +1629,6 @@
         // dimension depends on the other axes, and will be calculated later.
 
         function allocateAxisBoxFirstPhase(axis) {
-<<<<<<< HEAD
 
             var contentWidth = axis.tickWidth,
                 contentHeight = axis.tickHeight,
@@ -1674,31 +1637,7 @@
                 axisPosition = axisOptions.position,
                 axisMargin = options.grid.axisMargin,
                 padding = options.grid.labelMargin,
-                all = axis.direction === "x" ? xaxes : yaxes,
-                innermost;
-
-            // Determine the margin around the axis
-
-            var samePosition = $.grep(all, function(axis) {
-                return axis && axis.options.position === axisPosition && axis.reserveSpace;
-            });
-            if ($.inArray(axis, samePosition) === samePosition.length - 1) {
-                axisMargin = 0; // outermost
-            }
-=======
-            // find the bounding box of the axis by looking at label
-            // widths/heights and ticks, make room by diminishing the
-            // plotOffset; this first phase only looks at one
-            // dimension per axis, the other dimension depends on the
-            // other axes so will have to wait
-
-            var lw = axis.labelWidth,
-                lh = axis.labelHeight,
-                pos = axis.options.position,
                 isXAxis = axis.direction === "x",
-                tickLength = axis.options.tickLength,
-                axisMargin = options.grid.axisMargin,
-                padding = options.grid.labelMargin,
                 innermost = true,
                 outermost = true,
                 first = true,
@@ -1710,7 +1649,7 @@
                 if (a && a.reserveSpace) {
                     if (a === axis) {
                         found = true;
-                    } else if (a.options.position === pos) {
+                    } else if (a.options.position === axisPosition) {
                         if (found) {
                             outermost = false;
                         } else {
@@ -1722,22 +1661,9 @@
                     }
                 }
             });
->>>>>>> 39bc058b
 
             // The outermost axis on each side has no margin
 
-<<<<<<< HEAD
-            innermost = $.inArray(axis, samePosition) === 0;
-
-            // Determine the length of the tick marks
-
-            if (tickLength == null) {
-                if (innermost) {
-                    tickLength = "full";
-                } else {
-                    tickLength = 5;
-                }
-=======
             if (outermost) {
                 axisMargin = 0;
             }
@@ -1746,24 +1672,19 @@
 
             if (tickLength == null) {
                 tickLength = first ? "full" : 5;
->>>>>>> 39bc058b
             }
 
             if (!isNaN(+tickLength)) {
                 padding += +tickLength;
             }
 
-<<<<<<< HEAD
             // Measure the dimensions of the axis label, if it has one
-=======
-            if (isXAxis) {
-                lh += padding;
->>>>>>> 39bc058b
 
             if (axisOptions.label) {
-                var layer = "flot-" + axis.direction + "-axis flot-" + axis.direction + axis.n + "-axis " + axis.direction + "Axis " + axis.direction + axis.n + "Axis",
+                var legacyStyles = "Axis " + axis.direction + axis.n + "Axis",
+                    layer = "flot-" + axis.direction + "-axis flot-" + axis.direction + axis.n + "-axis " + axis.direction + legacyStyles,
                     font = axisOptions.labelFont || "flot-axis-label axisLabels " + axis.direction + axis.n + "axisLabel",
-                    angle = axis.direction === "x" ? 0 : axisOptions.position === "right" ? 90 : -90,
+                    angle = isXAxis ? 0 : axisOptions.position === "right" ? 90 : -90,
                     labelInfo = surface.getTextInfo(layer, axisOptions.label, font, angle);
                 contentWidth += labelInfo.width + axisOptions.labelPadding;
                 contentHeight += labelInfo.height + axisOptions.labelPadding;
@@ -1771,7 +1692,7 @@
 
             // Compute the axis bounding box and update the plot bounds
 
-            if (axis.direction === "x") {
+            if (isXAxis) {
                 contentHeight += padding;
                 if (axisPosition === "top") {
                     axis.box = { top: plotOffset.top + axisMargin, height: contentHeight };
@@ -1813,19 +1734,14 @@
             // possibly adjust plot offset to ensure everything stays
             // inside the canvas and isn't clipped off
 
-            var minMargin = options.grid.minBorderMargin,
-<<<<<<< HEAD
-                margins = { x: 0, y: 0 }, i;
-=======
-                axis, i;
->>>>>>> 39bc058b
+            var minMargin = options.grid.minBorderMargin;
 
             // check stuff from the plot (FIXME: this should just read
             // a value from the series, otherwise it's impossible to
             // customize)
             if (minMargin == null) {
                 minMargin = 0;
-                for (i = 0; i < series.length; ++i) {
+                for (var i = 0; i < series.length; ++i) {
                     minMargin = Math.max(minMargin, 2 * (series[i].points.radius + series[i].points.lineWidth/2));
                 }
             }
@@ -1841,25 +1757,19 @@
             // labels but instead use the overall width/height to not
             // jump as much around with replots
             $.each(allAxes(), function (_, axis) {
-<<<<<<< HEAD
-                var dir = axis.direction;
-                if (axis.reserveSpace) {
-                    margins[dir] = Math.ceil(Math.max(margins[dir], (dir === "x" ? axis.tickWidth : axis.tickHeight) / 2));
-=======
                 if (axis.reserveSpace && axis.ticks && axis.ticks.length) {
                     var lastTick = axis.ticks[axis.ticks.length - 1];
                     if (axis.direction === "x") {
-                        margins.left = Math.max(margins.left, axis.labelWidth / 2);
+                        margins.left = Math.max(margins.left, axis.tickWidth / 2);
                         if (lastTick.v <= axis.max) {
-                            margins.right = Math.max(margins.right, axis.labelWidth / 2);
+                            margins.right = Math.max(margins.right, axis.tickWidth / 2);
                         }
                     } else {
-                        margins.bottom = Math.max(margins.bottom, axis.labelHeight / 2);
+                        margins.bottom = Math.max(margins.bottom, axis.tickHeight / 2);
                         if (lastTick.v <= axis.max) {
-                            margins.top = Math.max(margins.top, axis.labelHeight / 2);
-                        }
-                    }
->>>>>>> 39bc058b
+                            margins.top = Math.max(margins.top, axis.tickHeight / 2);
+                        }
+                    }
                 }
             });
 
@@ -2574,16 +2484,11 @@
         function drawAxisLabels() {
 
             $.each(allAxes(), function (_, axis) {
-<<<<<<< HEAD
-                if (!axis.show || axis.ticks.length === 0) {
-                    return;
-                }
-
-=======
->>>>>>> 39bc058b
+
                 var box = axis.box,
                     axisOptions = axis.options,
-                    layer = "flot-" + axis.direction + "-axis flot-" + axis.direction + axis.n + "-axis " + axis.direction + "Axis " + axis.direction + axis.n + "Axis",
+                    legacyStyles = axis.direction + "Axis " + axis.direction + axis.n + "Axis",
+                    layer = "flot-" + axis.direction + "-axis flot-" + axis.direction + axis.n + "-axis " + legacyStyles,
                     labelFont = axisOptions.labelFont || "flot-axis-label axisLabels " + axis.direction + axis.n + "axisLabel",
                     tickFont = axisOptions.tickFont || "flot-tick-label tickLabel",
                     tick, x, y, halign, valign;
@@ -2594,7 +2499,10 @@
 
                 surface.removeText(layer);
 
-<<<<<<< HEAD
+                if (!axis.show || axis.ticks.length === 0) {
+                    return;
+                }
+
                 if (axisOptions.label) {
                     if (axis.direction === "x") {
                         if (axisOptions.position === "top") {
@@ -2612,10 +2520,6 @@
                 }
 
                 // Add labels for the ticks on this axis
-=======
-                if (!axis.show || axis.ticks.length == 0)
-                    return;
->>>>>>> 39bc058b
 
                 for (var i = 0; i < axis.ticks.length; ++i) {
 
@@ -3091,29 +2995,6 @@
                 c.beginPath();
 
                 // FIXME: inline moveTo is buggy with excanvas
-<<<<<<< HEAD
-                c.moveTo(left, bottom + offset);
-                if (drawLeft) {
-                    c.lineTo(left, top + offset);
-                } else {
-                    c.moveTo(left, top + offset);
-                }
-                if (drawTop) {
-                    c.lineTo(right, top + offset);
-                } else {
-                    c.moveTo(right, top + offset);
-                }
-                if (drawRight) {
-                    c.lineTo(right, bottom + offset);
-                } else {
-                    c.moveTo(right, bottom + offset);
-                }
-                if (drawBottom) {
-                    c.lineTo(left, bottom + offset);
-                } else {
-                    c.moveTo(left, bottom + offset);
-                }
-=======
                 c.moveTo(left, bottom);
                 if (drawLeft)
                     c.lineTo(left, top);
@@ -3131,7 +3012,6 @@
                     c.lineTo(left, bottom);
                 else
                     c.moveTo(left, bottom);
->>>>>>> 39bc058b
                 c.stroke();
             }
         }
@@ -3143,12 +3023,8 @@
                 for (var i = 0; i < points.length; i += ps) {
                     if (points[i] == null) {
                         continue;
-<<<<<<< HEAD
-                    }
-                    drawBar(points[i], points[i + 1], points[i + 2], barLeft, barRight, offset, fillStyleCallback, axisx, axisy, ctx, series.bars.horizontal, series.bars.lineWidth);
-=======
+                    }
                     drawBar(points[i], points[i + 1], points[i + 2], barLeft, barRight, fillStyleCallback, axisx, axisy, ctx, series.bars.horizontal, series.bars.lineWidth);
->>>>>>> 39bc058b
                 }
             }
 
@@ -3162,28 +3038,14 @@
             var barLeft;
 
             switch (series.bars.align) {
-<<<<<<< HEAD
             case "left":
                 barLeft = 0;
                 break;
             case "right":
                 barLeft = -series.bars.barWidth;
                 break;
-            case "center":
+            default:
                 barLeft = -series.bars.barWidth / 2;
-                break;
-            default:
-                throw new Error("Invalid bar alignment: " + series.bars.align);
-=======
-                case "left":
-                    barLeft = 0;
-                    break;
-                case "right":
-                    barLeft = -series.bars.barWidth;
-                    break;
-                default:
-                    barLeft = -series.bars.barWidth / 2;
->>>>>>> 39bc058b
             }
 
             var fillStyleCallback = series.bars.fill ? function (bottom, top) { return getFillStyle(series.bars, series.color, bottom, top); } : null;
@@ -3415,26 +3277,21 @@
                 }
 
                 if (s.bars.show && !item) { // no other point can be nearby
-<<<<<<< HEAD
-                    var barLeft = s.bars.align === "left" ? 0 : -s.bars.barWidth/2,
-                        barRight = barLeft + s.bars.barWidth;
-=======
 
                     var barLeft, barRight;
 
                     switch (s.bars.align) {
-                        case "left":
-                            barLeft = 0;
-                            break;
-                        case "right":
-                            barLeft = -s.bars.barWidth;
-                            break;
-                        default:
-                            barLeft = -s.bars.barWidth / 2;
+                    case "left":
+                        barLeft = 0;
+                        break;
+                    case "right":
+                        barLeft = -s.bars.barWidth;
+                        break;
+                    default:
+                        barLeft = -s.bars.barWidth / 2;
                     }
 
                     barRight = barLeft + s.bars.barWidth;
->>>>>>> 39bc058b
 
                     for (j = 0; j < points.length; j += ps) {
                         x = points[j];
@@ -3652,22 +3509,18 @@
         function drawBarHighlight(series, point) {
             var highlightColor = (typeof series.highlightColor === "string") ? series.highlightColor : $.color.parse(series.color).scale("a", 0.5).toString(),
                 fillStyle = highlightColor,
-<<<<<<< HEAD
-                barLeft = series.bars.align === "left" ? 0 : -series.bars.barWidth/2;
-=======
                 barLeft;
 
             switch (series.bars.align) {
-                case "left":
-                    barLeft = 0;
-                    break;
-                case "right":
-                    barLeft = -series.bars.barWidth;
-                    break;
-                default:
-                    barLeft = -series.bars.barWidth / 2;
-            }
->>>>>>> 39bc058b
+            case "left":
+                barLeft = 0;
+                break;
+            case "right":
+                barLeft = -series.bars.barWidth;
+                break;
+            default:
+                barLeft = -series.bars.barWidth / 2;
+            }
 
             octx.lineWidth = series.bars.lineWidth;
             octx.strokeStyle = highlightColor;
@@ -3714,11 +3567,7 @@
         return plot;
     };
 
-<<<<<<< HEAD
     $.plot.version = "0.9.0-alpha";
-=======
-    $.plot.version = "0.8.2";
->>>>>>> 39bc058b
 
     $.plot.plugins = [];
 
