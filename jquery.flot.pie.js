/* Flot plugin for rendering pie charts.

Copyright (c) 2007-2013 IOLA and Ole Laursen.
Licensed under the MIT license.

The plugin assumes that each series has a single data value, and that each
value is a positive integer or zero.  Negative numbers don't make sense for a
pie chart, and have unpredictable results.  The values do NOT need to be
passed in as percentages; the plugin will calculate the total and per-slice
percentages internally.

* Created by Brian Medendorp

* Updated with contributions from btburnett3, Anthony Aragues and Xavi Ivars

The plugin supports these options:

    series: {
        pie: {
            show: true/false
            radius: 0-1 for percentage of fullsize, or a specified pixel length, or 'auto'
            innerRadius: 0-1 for percentage of fullsize or a specified pixel length, for creating a donut effect
            startAngle: 0-2 factor of PI used for starting angle (in radians) i.e 3/2 starts at the top, 0 and 2 have the same result
            tilt: 0-1 for percentage to tilt the pie, where 1 is no tilt, and 0 is completely flat (nothing will show)
            offset: {
                top: integer value to move the pie up or down
                left: integer value to move the pie left or right, or 'auto'
            },
            stroke: {
                color: any hexidecimal color value (other formats may or may not work, so best to stick with something like '#FFF')
                width: integer pixel width of the stroke
            },
            label: {
                show: true/false, or 'auto'
                formatter:  a user-defined function that modifies the text/style of the label text
                radius: 0-1 for percentage of fullsize, or a specified pixel length
                background: {
                    color: any hexidecimal color value (other formats may or may not work, so best to stick with something like '#000')
                    opacity: 0-1
                },
                threshold: 0-1 for the percentage value at which to hide labels (if they're too small)
            },
            combine: {
                threshold: 0-1 for the percentage value at which to combine slices (if they're too small)
                color: any hexidecimal color value (other formats may or may not work, so best to stick with something like '#CCC'), if null, the plugin will automatically use the color of the first slice to be combined
                label: any text value of what the combined slice should be labeled
            }
            highlight: {
                opacity: 0-1
            }
        }
    }

More detail and specific examples can be found in the included HTML file.

*/

(function($) {

<<<<<<< HEAD
    // Maximum redraw attempts when fitting labels within the plot

    var REDRAW_ATTEMPTS = 10;

    // Factor by which to shrink the pie when fitting labels within the plot

    var REDRAW_SHRINK = 0.95;

    function init(plot) {

        var canvas = null,
            target = null,
            maxRadius = null,
            centerLeft = null,
            centerTop = null,
            processed = false,
            ctx = null;

        // interactive variables

        var highlights = [];

        // add hook to determine if pie plugin in enabled, and then perform necessary operations

        plot.hooks.processOptions.push(function(plot, options) {
            if (options.series.pie.show) {

                options.grid.show = false;

                // set labels.show

                if (options.series.pie.label.show === "auto") {
                    if (options.legend.show) {
                        options.series.pie.label.show = false;
                    } else {
                        options.series.pie.label.show = true;
                    }
                }

                // set radius

                if (options.series.pie.radius === "auto") {
                    if (options.series.pie.label.show) {
                        options.series.pie.radius = 3/4;
                    } else {
                        options.series.pie.radius = 1;
                    }
                }

                // ensure sane tilt

                if (options.series.pie.tilt > 1) {
                    options.series.pie.tilt = 1;
                } else if (options.series.pie.tilt < 0) {
                    options.series.pie.tilt = 0;
                }
            }
        });

        plot.hooks.bindEvents.push(function(plot, eventHolder) {
            var options = plot.getOptions();
            if (options.series.pie.show) {
                if (options.grid.hoverable) {
                    eventHolder.unbind("mousemove").mousemove(onMouseMove);
                }
                if (options.grid.clickable) {
                    eventHolder.unbind("click").click(onClick);
                }
            }
        });

        plot.hooks.processDatapoints.push(function(plot, series, data, datapoints) {
            var options = plot.getOptions();
            if (options.series.pie.show) {
                processDatapoints(plot, series, data, datapoints);
            }
        });

        plot.hooks.drawOverlay.push(function(plot, octx) {
            var options = plot.getOptions();
            if (options.series.pie.show) {
                drawOverlay(plot, octx);
            }
        });

        plot.hooks.draw.push(function(plot, newCtx) {
            var options = plot.getOptions();
            if (options.series.pie.show) {
                draw(plot, newCtx);
            }
        });

        function processDatapoints(plot) {
            if (!processed)    {
                processed = true;
                canvas = plot.getCanvas();
                target = $(canvas).parent();
                options = plot.getOptions();
                plot.setData(combine(plot.getData()));
            }
        }

        function combine(data) {

            var total = 0,
                combined = 0,
                numCombined = 0,
                color = options.series.pie.combine.color,
                newdata = [],
                i, value;

            // Fix up the raw data from Flot, ensuring the data is numeric

            for (i = 0; i < data.length; ++i) {

                value = data[i].data;

                // If the data is an array, we'll assume that it's a standard
                // Flot x-y pair, and are concerned only with the second value.

                // Note how we use the original array, rather than creating a
                // new one; this is more efficient and preserves any extra data
                // that the user may have stored in higher indexes.

                if ($.isArray(value) && value.length === 1) {
                    value = value[0];
                }

                if ($.isArray(value)) {
                    // Equivalent to $.isNumeric() but compatible with jQuery < 1.7
                    if (!isNaN(parseFloat(value[1])) && isFinite(value[1])) {
                        value[1] = +value[1];
                    } else {
                        value[1] = 0;
                    }
                } else if (!isNaN(parseFloat(value)) && isFinite(value)) {
                    value = [1, +value];
                } else {
                    value = [1, 0];
                }

                data[i].data = [value];
            }

            // Sum up all the slices, so we can calculate percentages for each

            for (i = 0; i < data.length; ++i) {
                total += data[i].data[0][1];
            }

            // Count the number of slices with percentages below the combine
            // threshold; if it turns out to be just one, we won't combine.

            for (i = 0; i < data.length; ++i) {
                value = data[i].data[0][1];
                if (value / total <= options.series.pie.combine.threshold) {
                    combined += value;
                    numCombined++;
                    if (!color) {
                        color = data[i].color;
                    }
                }
            }

            for (i = 0; i < data.length; ++i) {
                value = data[i].data[0][1];
                if (numCombined < 2 || value / total > options.series.pie.combine.threshold) {
                    newdata.push({
                        data: [[1, value]],
                        color: data[i].color,
                        label: data[i].label,
                        angle: value * Math.PI * 2 / total,
                        percent: value / (total / 100)
                    });
                }
            }

            if (numCombined > 1) {
                newdata.push({
                    data: [[1, combined]],
                    color: color,
                    label: options.series.pie.combine.label,
                    angle: combined * Math.PI * 2 / total,
                    percent: combined / (total / 100)
                });
            }

            return newdata;
        }

        function draw(plot, newCtx) {

            if (!target) {
                return; // if no series were passed
            }

            var canvasWidth = plot.getPlaceholder().width(),
                canvasHeight = plot.getPlaceholder().height(),
                legendWidth = target.children().filter(".legend").children().width() || 0;

            ctx = newCtx;

            // WARNING: HACK! REWRITE THIS CODE AS SOON AS POSSIBLE!

            // When combining smaller slices into an 'other' slice, we need to
            // add a new series.  Since Flot gives plugins no way to modify the
            // list of series, the pie plugin uses a hack where the first call
            // to processDatapoints results in a call to setData with the new
            // list of series, then subsequent processDatapoints do nothing.

            // The plugin-global 'processed' flag is used to control this hack;
            // it starts out false, and is set to true after the first call to
            // processDatapoints.

            // Unfortunately this turns future setData calls into no-ops; they
            // call processDatapoints, the flag is true, and nothing happens.

            // To fix this we'll set the flag back to false here in draw, when
            // all series have been processed, so the next sequence of calls to
            // processDatapoints once again starts out with a slice-combine.
            // This is really a hack; in 0.9 we need to give plugins a proper
            // way to modify series before any processing begins.

            processed = false;

            // calculate maximum radius and center point

            maxRadius =  Math.min(canvasWidth, canvasHeight / options.series.pie.tilt) / 2;
            centerTop = canvasHeight / 2 + options.series.pie.offset.top;
            centerLeft = canvasWidth / 2;

            if (options.series.pie.offset.left === "auto") {
                if (options.legend.position.match("w")) {
                    centerLeft += legendWidth / 2;
                } else {
                    centerLeft -= legendWidth / 2;
                }
            } else {
                centerLeft += options.series.pie.offset.left;
            }

            if (centerLeft < maxRadius) {
                centerLeft = maxRadius;
            } else if (centerLeft > canvasWidth - maxRadius) {
                centerLeft = canvasWidth - maxRadius;
            }

            var slices = plot.getData(),
                attempts = 0;

            // Keep shrinking the pie's radius until drawPie returns true,
            // indicating that all the labels fit, or we try too many times.

            do {
                if (attempts > 0) {
                    maxRadius *= REDRAW_SHRINK;
                }
                attempts += 1;
                clear();
                if (options.series.pie.tilt <= 0.8) {
                    drawShadow();
                }
            } while (!drawPie() && attempts < REDRAW_ATTEMPTS);

            if (attempts >= REDRAW_ATTEMPTS) {
                clear();
                target.prepend("<div class='error'>Could not draw pie with labels contained inside canvas</div>");
            }

            if (plot.setSeries && plot.insertLegend) {
                plot.setSeries(slices);
                plot.insertLegend();
            }

            // we're actually done at this point, just defining internal functions at this point

            function clear() {
                ctx.clearRect(0, 0, canvasWidth, canvasHeight);
                target.children().filter(".pieLabel, .pieLabelBackground").remove();
            }

            function drawShadow() {

                var shadowLeft = options.series.pie.shadow.left;
                var shadowTop = options.series.pie.shadow.top;
                var edge = 10;
                var alpha = options.series.pie.shadow.alpha;
                var radius = options.series.pie.radius > 1 ? options.series.pie.radius : maxRadius * options.series.pie.radius;

                if (radius >= canvasWidth / 2 - shadowLeft || radius * options.series.pie.tilt >= canvasHeight / 2 - shadowTop || radius <= edge) {
                    return;    // shadow would be outside canvas, so don't draw it
                }

                ctx.save();
                ctx.translate(shadowLeft,shadowTop);
                ctx.globalAlpha = alpha;
                ctx.fillStyle = "#000";

                // center and rotate to starting position

                ctx.translate(centerLeft,centerTop);
                ctx.scale(1, options.series.pie.tilt);

                //radius -= edge;

                for (var i = 1; i <= edge; i++) {
                    ctx.beginPath();
                    ctx.arc(0, 0, radius, 0, Math.PI * 2, false);
                    ctx.fill();
                    radius -= i;
                }

                ctx.restore();
            }

            function drawPie() {

                var startAngle = Math.PI * options.series.pie.startAngle,
                    radius = options.series.pie.radius > 1 ? options.series.pie.radius : maxRadius * options.series.pie.radius,
                    i;

                // center and rotate to starting position

                ctx.save();
                ctx.translate(centerLeft,centerTop);
                ctx.scale(1, options.series.pie.tilt);
                //ctx.rotate(startAngle); // start at top; -- This doesn't work properly in Opera

                // draw slices

                ctx.save();
                var currentAngle = startAngle;
                for (i = 0; i < slices.length; ++i) {
                    slices[i].startAngle = currentAngle;
                    drawSlice(slices[i].angle, slices[i].color, true);
                }
                ctx.restore();

                // draw slice outlines

                if (options.series.pie.stroke.width > 0) {
                    ctx.save();
                    ctx.lineWidth = options.series.pie.stroke.width;
                    currentAngle = startAngle;
                    for (i = 0; i < slices.length; ++i) {
                        drawSlice(slices[i].angle, options.series.pie.stroke.color, false);
                    }
                    ctx.restore();
                }
=======
	// Maximum redraw attempts when fitting labels within the plot

	var REDRAW_ATTEMPTS = 10;

	// Factor by which to shrink the pie when fitting labels within the plot

	var REDRAW_SHRINK = 0.95;

	function init(plot) {

		var canvas = null,
			target = null,
			options = null,
			maxRadius = null,
			centerLeft = null,
			centerTop = null,
			processed = false,
			ctx = null;

		// interactive variables

		var highlights = [];

		// add hook to determine if pie plugin in enabled, and then perform necessary operations

		plot.hooks.processOptions.push(function(plot, options) {
			if (options.series.pie.show) {

				options.grid.show = false;

				// set labels.show

				if (options.series.pie.label.show == "auto") {
					if (options.legend.show) {
						options.series.pie.label.show = false;
					} else {
						options.series.pie.label.show = true;
					}
				}

				// set radius

				if (options.series.pie.radius == "auto") {
					if (options.series.pie.label.show) {
						options.series.pie.radius = 3/4;
					} else {
						options.series.pie.radius = 1;
					}
				}

				// ensure sane tilt

				if (options.series.pie.tilt > 1) {
					options.series.pie.tilt = 1;
				} else if (options.series.pie.tilt < 0) {
					options.series.pie.tilt = 0;
				}
			}
		});

		plot.hooks.bindEvents.push(function(plot, eventHolder) {
			var options = plot.getOptions();
			if (options.series.pie.show) {
				if (options.grid.hoverable) {
					eventHolder.unbind("mousemove").mousemove(onMouseMove);
				}
				if (options.grid.clickable) {
					eventHolder.unbind("click").click(onClick);
				}
			}
		});

		plot.hooks.processDatapoints.push(function(plot, series, data, datapoints) {
			var options = plot.getOptions();
			if (options.series.pie.show) {
				processDatapoints(plot, series, data, datapoints);
			}
		});

		plot.hooks.drawOverlay.push(function(plot, octx) {
			var options = plot.getOptions();
			if (options.series.pie.show) {
				drawOverlay(plot, octx);
			}
		});

		plot.hooks.draw.push(function(plot, newCtx) {
			var options = plot.getOptions();
			if (options.series.pie.show) {
				draw(plot, newCtx);
			}
		});

		function processDatapoints(plot, series, datapoints) {
			if (!processed)	{
				processed = true;
				canvas = plot.getCanvas();
				target = $(canvas).parent();
				options = plot.getOptions();
				plot.setData(combine(plot.getData()));
			}
		}

		function combine(data) {

			var total = 0,
				combined = 0,
				numCombined = 0,
				color = options.series.pie.combine.color,
				newdata = [];

			// Fix up the raw data from Flot, ensuring the data is numeric

			for (var i = 0; i < data.length; ++i) {

				var value = data[i].data;

				// If the data is an array, we'll assume that it's a standard
				// Flot x-y pair, and are concerned only with the second value.

				// Note how we use the original array, rather than creating a
				// new one; this is more efficient and preserves any extra data
				// that the user may have stored in higher indexes.

				if ($.isArray(value) && value.length == 1) {
    				value = value[0];
				}

				if ($.isArray(value)) {
					// Equivalent to $.isNumeric() but compatible with jQuery < 1.7
					if (!isNaN(parseFloat(value[1])) && isFinite(value[1])) {
						value[1] = +value[1];
					} else {
						value[1] = 0;
					}
				} else if (!isNaN(parseFloat(value)) && isFinite(value)) {
					value = [1, +value];
				} else {
					value = [1, 0];
				}

				data[i].data = [value];
			}

			// Sum up all the slices, so we can calculate percentages for each

			for (var i = 0; i < data.length; ++i) {
				total += data[i].data[0][1];
			}

			// Count the number of slices with percentages below the combine
			// threshold; if it turns out to be just one, we won't combine.

			for (var i = 0; i < data.length; ++i) {
				var value = data[i].data[0][1];
				if (value / total <= options.series.pie.combine.threshold) {
					combined += value;
					numCombined++;
					if (!color) {
						color = data[i].color;
					}
				}
			}

			for (var i = 0; i < data.length; ++i) {
				var value = data[i].data[0][1];
				if (numCombined < 2 || value / total > options.series.pie.combine.threshold) {
					newdata.push({
						data: [[1, value]],
						color: data[i].color,
						label: data[i].label,
						angle: value * Math.PI * 2 / total,
						percent: value / (total / 100)
					});
				}
			}

			if (numCombined > 1) {
				newdata.push({
					data: [[1, combined]],
					color: color,
					label: options.series.pie.combine.label,
					angle: combined * Math.PI * 2 / total,
					percent: combined / (total / 100)
				});
			}

			return newdata;
		}

		function draw(plot, newCtx) {

			if (!target) {
				return; // if no series were passed
			}

			var canvasWidth = plot.getPlaceholder().width(),
				canvasHeight = plot.getPlaceholder().height(),
				legendWidth = target.children().filter(".legend").children().width() || 0;

			ctx = newCtx;

			// WARNING: HACK! REWRITE THIS CODE AS SOON AS POSSIBLE!

			// When combining smaller slices into an 'other' slice, we need to
			// add a new series.  Since Flot gives plugins no way to modify the
			// list of series, the pie plugin uses a hack where the first call
			// to processDatapoints results in a call to setData with the new
			// list of series, then subsequent processDatapoints do nothing.

			// The plugin-global 'processed' flag is used to control this hack;
			// it starts out false, and is set to true after the first call to
			// processDatapoints.

			// Unfortunately this turns future setData calls into no-ops; they
			// call processDatapoints, the flag is true, and nothing happens.

			// To fix this we'll set the flag back to false here in draw, when
			// all series have been processed, so the next sequence of calls to
			// processDatapoints once again starts out with a slice-combine.
			// This is really a hack; in 0.9 we need to give plugins a proper
			// way to modify series before any processing begins.

			processed = false;

			// calculate maximum radius and center point

			maxRadius =  Math.min(canvasWidth, canvasHeight / options.series.pie.tilt) / 2;
			centerTop = canvasHeight / 2 + options.series.pie.offset.top;
			centerLeft = canvasWidth / 2;

			if (options.series.pie.offset.left == "auto") {
				if (options.legend.position.match("w")) {
					centerLeft += legendWidth / 2;
				} else {
					centerLeft -= legendWidth / 2;
				}
				if (centerLeft < maxRadius) {
					centerLeft = maxRadius;
				} else if (centerLeft > canvasWidth - maxRadius) {
					centerLeft = canvasWidth - maxRadius;
				}
			} else {
				centerLeft += options.series.pie.offset.left;
			}

			var slices = plot.getData(),
				attempts = 0;

			// Keep shrinking the pie's radius until drawPie returns true,
			// indicating that all the labels fit, or we try too many times.

			do {
				if (attempts > 0) {
					maxRadius *= REDRAW_SHRINK;
				}
				attempts += 1;
				clear();
				if (options.series.pie.tilt <= 0.8) {
					drawShadow();
				}
			} while (!drawPie() && attempts < REDRAW_ATTEMPTS)

			if (attempts >= REDRAW_ATTEMPTS) {
				clear();
				target.prepend("<div class='error'>Could not draw pie with labels contained inside canvas</div>");
			}

			if (plot.setSeries && plot.insertLegend) {
				plot.setSeries(slices);
				plot.insertLegend();
			}

			// we're actually done at this point, just defining internal functions at this point

			function clear() {
				ctx.clearRect(0, 0, canvasWidth, canvasHeight);
				target.children().filter(".pieLabel, .pieLabelBackground").remove();
			}

			function drawShadow() {

				var shadowLeft = options.series.pie.shadow.left;
				var shadowTop = options.series.pie.shadow.top;
				var edge = 10;
				var alpha = options.series.pie.shadow.alpha;
				var radius = options.series.pie.radius > 1 ? options.series.pie.radius : maxRadius * options.series.pie.radius;

				if (radius >= canvasWidth / 2 - shadowLeft || radius * options.series.pie.tilt >= canvasHeight / 2 - shadowTop || radius <= edge) {
					return;	// shadow would be outside canvas, so don't draw it
				}

				ctx.save();
				ctx.translate(shadowLeft,shadowTop);
				ctx.globalAlpha = alpha;
				ctx.fillStyle = "#000";

				// center and rotate to starting position

				ctx.translate(centerLeft,centerTop);
				ctx.scale(1, options.series.pie.tilt);

				//radius -= edge;

				for (var i = 1; i <= edge; i++) {
					ctx.beginPath();
					ctx.arc(0, 0, radius, 0, Math.PI * 2, false);
					ctx.fill();
					radius -= i;
				}

				ctx.restore();
			}

			function drawPie() {

				var startAngle = Math.PI * options.series.pie.startAngle;
				var radius = options.series.pie.radius > 1 ? options.series.pie.radius : maxRadius * options.series.pie.radius;

				// center and rotate to starting position

				ctx.save();
				ctx.translate(centerLeft,centerTop);
				ctx.scale(1, options.series.pie.tilt);
				//ctx.rotate(startAngle); // start at top; -- This doesn't work properly in Opera

				// draw slices

				ctx.save();
				var currentAngle = startAngle;
				for (var i = 0; i < slices.length; ++i) {
					slices[i].startAngle = currentAngle;
					drawSlice(slices[i].angle, slices[i].color, true);
				}
				ctx.restore();

				// draw slice outlines

				if (options.series.pie.stroke.width > 0) {
					ctx.save();
					ctx.lineWidth = options.series.pie.stroke.width;
					currentAngle = startAngle;
					for (var i = 0; i < slices.length; ++i) {
						drawSlice(slices[i].angle, options.series.pie.stroke.color, false);
					}
					ctx.restore();
				}
>>>>>>> 39bc058b

                // draw donut hole

                drawDonutHole(ctx);

                ctx.restore();

                // Draw the labels, returning true if they fit within the plot

                if (options.series.pie.label.show) {
                    return drawLabels();
                } else {
                    return true;
                }

                function drawSlice(angle, color, fill) {

                    if (angle <= 0 || isNaN(angle)) {
                        return;
                    }

                    if (fill) {
                        ctx.fillStyle = color;
                    } else {
                        ctx.strokeStyle = color;
                        ctx.lineJoin = "round";
                    }

                    ctx.beginPath();
                    if (Math.abs(angle - Math.PI * 2) > 0.000000001) {
                        ctx.moveTo(0, 0); // Center of the pie
                    }

                    //ctx.arc(0, 0, radius, 0, angle, false); // This doesn't work properly in Opera
                    ctx.arc(0, 0, radius,currentAngle, currentAngle + angle / 2, false);
                    ctx.arc(0, 0, radius,currentAngle + angle / 2, currentAngle + angle, false);
                    ctx.closePath();
                    //ctx.rotate(angle); // This doesn't work properly in Opera
                    currentAngle += angle;

                    if (fill) {
                        ctx.fill();
                    } else {
                        ctx.stroke();
                    }
                }

                function drawLabels() {

                    var currentAngle = startAngle;
                    var radius = options.series.pie.label.radius > 1 ? options.series.pie.label.radius : maxRadius * options.series.pie.label.radius;

                    for (var i = 0; i < slices.length; ++i) {
                        if (slices[i].percent >= options.series.pie.label.threshold * 100) {
                            if (!drawLabel(slices[i], currentAngle, i)) {
                                return false;
                            }
                        }
                        currentAngle += slices[i].angle;
                    }

                    return true;

                    function drawLabel(slice, startAngle, index) {

                        if (slice.data[0][1] === 0) {
                            return true;
                        }

                        // format label text

                        var lf = options.legend.labelFormatter, text, plf = options.series.pie.label.formatter;

                        if (lf) {
                            text = lf(slice.label, slice);
                        } else {
                            text = slice.label;
                        }

                        if (plf) {
                            text = plf(text, slice);
                        }

                        var halfAngle = ((startAngle + slice.angle) + startAngle) / 2;
                        var x = centerLeft + Math.round(Math.cos(halfAngle) * radius);
                        var y = centerTop + Math.round(Math.sin(halfAngle) * radius) * options.series.pie.tilt;

                        var html = "<span class='pieLabel' id='pieLabel" + index + "' style='position:absolute;top:" + y + "px;left:" + x + "px;'>" + text + "</span>";
                        target.append(html);

                        var label = target.children("#pieLabel" + index);
                        var labelTop = (y - label.height() / 2);
                        var labelLeft = (x - label.width() / 2);

                        label.css("top", labelTop);
                        label.css("left", labelLeft);

                        // check to make sure that the label is not outside the canvas

                        if (0 - labelTop > 0 || 0 - labelLeft > 0 || canvasHeight - (labelTop + label.height()) < 0 || canvasWidth - (labelLeft + label.width()) < 0) {
                            return false;
                        }

                        if (options.series.pie.label.background.opacity !== 0) {

                            // put in the transparent background separately to avoid blended labels and label boxes

                            var c = options.series.pie.label.background.color;

                            if (c == null) {
                                c = slice.color;
                            }

                            var pos = "top:" + labelTop + "px;left:" + labelLeft + "px;";
                            $("<div class='pieLabelBackground' style='position:absolute;width:" + label.width() + "px;height:" + label.height() + "px;" + pos + "background-color:" + c + ";'></div>")
                                .css("opacity", options.series.pie.label.background.opacity)
                                .insertBefore(label);
                        }

                        return true;
                    } // end individual label function
                } // end drawLabels function
            } // end drawPie function
        } // end draw function

        // Placed here because it needs to be accessed from multiple locations

        function drawDonutHole(layer) {
            if (options.series.pie.innerRadius > 0) {

                // subtract the center

                layer.save();
                var innerRadius = options.series.pie.innerRadius > 1 ? options.series.pie.innerRadius : maxRadius * options.series.pie.innerRadius;
                layer.globalCompositeOperation = "destination-out"; // this does not work with excanvas, but it will fall back to using the stroke color
                layer.beginPath();
                layer.fillStyle = options.series.pie.stroke.color;
                layer.arc(0, 0, innerRadius, 0, Math.PI * 2, false);
                layer.fill();
                layer.closePath();
                layer.restore();

                // add inner stroke

                layer.save();
                layer.beginPath();
                layer.strokeStyle = options.series.pie.stroke.color;
                layer.arc(0, 0, innerRadius, 0, Math.PI * 2, false);
                layer.stroke();
                layer.closePath();
                layer.restore();

                // TODO: add extra shadow inside hole (with a mask) if the pie is tilted.
            }
        }

        //-- Additional Interactive related functions --

        function isPointInPoly(poly, pt) {
            for(var c = false, i = -1, l = poly.length, j = l - 1; ++i < l; j = i) {
                ((poly[i][1] <= pt[1] && pt[1] < poly[j][1]) ||
                 (poly[j][1] <= pt[1] && pt[1]< poly[i][1])) &&
                (pt[0] < (poly[j][0] - poly[i][0]) * (pt[1] - poly[i][1]) / (poly[j][1] - poly[i][1]) + poly[i][0]) &&
                (c = !c);
            }
            return c;
        }

        function findNearbySlice(mouseX, mouseY) {

            var slices = plot.getData(),
                options = plot.getOptions(),
                radius = options.series.pie.radius > 1 ? options.series.pie.radius : maxRadius * options.series.pie.radius,
                x, y;

            for (var i = 0; i < slices.length; ++i) {

                var s = slices[i];

                if (s.pie.show) {

                    ctx.save();
                    ctx.beginPath();
                    ctx.moveTo(0, 0); // Center of the pie
                    //ctx.scale(1, options.series.pie.tilt);    // this actually seems to break everything when here.
                    ctx.arc(0, 0, radius, s.startAngle, s.startAngle + s.angle / 2, false);
                    ctx.arc(0, 0, radius, s.startAngle + s.angle / 2, s.startAngle + s.angle, false);
                    ctx.closePath();
                    x = mouseX - centerLeft;
                    y = mouseY - centerTop;

                    if (ctx.isPointInPath) {
                        if (ctx.isPointInPath(mouseX - centerLeft, mouseY - centerTop)) {
                            ctx.restore();
                            return {
                                datapoint: [s.percent, s.data],
                                dataIndex: 0,
                                series: s,
                                seriesIndex: i
                            };
                        }
                    } else {

                        // excanvas for IE doesn;t support isPointInPath, this is a workaround.

                        var p1X = radius * Math.cos(s.startAngle),
                            p1Y = radius * Math.sin(s.startAngle),
                            p2X = radius * Math.cos(s.startAngle + s.angle / 4),
                            p2Y = radius * Math.sin(s.startAngle + s.angle / 4),
                            p3X = radius * Math.cos(s.startAngle + s.angle / 2),
                            p3Y = radius * Math.sin(s.startAngle + s.angle / 2),
                            p4X = radius * Math.cos(s.startAngle + s.angle / 1.5),
                            p4Y = radius * Math.sin(s.startAngle + s.angle / 1.5),
                            p5X = radius * Math.cos(s.startAngle + s.angle),
                            p5Y = radius * Math.sin(s.startAngle + s.angle),
                            arrPoly = [[0, 0], [p1X, p1Y], [p2X, p2Y], [p3X, p3Y], [p4X, p4Y], [p5X, p5Y]],
                            arrPoint = [x, y];

                        // TODO: perhaps do some mathmatical trickery here with the Y-coordinate to compensate for pie tilt?

                        if (isPointInPoly(arrPoly, arrPoint)) {
                            ctx.restore();
                            return {
                                datapoint: [s.percent, s.data],
                                dataIndex: 0,
                                series: s,
                                seriesIndex: i
                            };
                        }
                    }

                    ctx.restore();
                }
            }

            return null;
        }

        function onMouseMove(e) {
            triggerClickHoverEvent("plothover", e);
        }

        function onClick(e) {
            triggerClickHoverEvent("plotclick", e);
        }

        // trigger click or hover event (they send the same parameters so we share their code)

        function triggerClickHoverEvent(eventname, e) {

            var offset = plot.offset();
            var canvasX = parseInt(e.pageX - offset.left, 10);
            var canvasY =  parseInt(e.pageY - offset.top, 10);
            var item = findNearbySlice(canvasX, canvasY);

            if (options.grid.autoHighlight) {

                // clear auto-highlights

                for (var i = 0; i < highlights.length; ++i) {
                    var h = highlights[i];
                    if (h.auto === eventname && !(item && h.series === item.series)) {
                        unhighlight(h.series);
                    }
                }
            }

            // highlight the slice

            if (item) {
                highlight(item.series, eventname);
            }

            // trigger any hover bind events

            var pos = { pageX: e.pageX, pageY: e.pageY };
            target.trigger(eventname, [pos, item]);
        }

        function highlight(s, auto) {
            //if (typeof s == "number") {
            //    s = series[s];
            //}

            var i = indexOfHighlight(s);

            if (i === -1) {
                highlights.push({ series: s, auto: auto });
                plot.triggerRedrawOverlay();
            } else if (!auto) {
                highlights[i].auto = false;
            }
        }

        function unhighlight(s) {
            if (s == null) {
                highlights = [];
                plot.triggerRedrawOverlay();
            }

            //if (typeof s == "number") {
            //    s = series[s];
            //}

            var i = indexOfHighlight(s);

            if (i !== -1) {
                highlights.splice(i, 1);
                plot.triggerRedrawOverlay();
            }
        }

        function indexOfHighlight(s) {
            for (var i = 0; i < highlights.length; ++i) {
                var h = highlights[i];
                if (h.series === s) {
                    return i;
                }
            }
            return -1;
        }

        function drawOverlay(plot, octx) {

            var options = plot.getOptions();

            var radius = options.series.pie.radius > 1 ? options.series.pie.radius : maxRadius * options.series.pie.radius;

            octx.save();
            octx.translate(centerLeft, centerTop);
            octx.scale(1, options.series.pie.tilt);

            for (var i = 0; i < highlights.length; ++i) {
                drawHighlight(highlights[i].series);
            }

            drawDonutHole(octx);

            octx.restore();

            function drawHighlight(series) {

                if (series.angle <= 0 || isNaN(series.angle)) {
                    return;
                }

                //octx.fillStyle = parseColor(options.series.pie.highlight.color).scale(null, null, null, options.series.pie.highlight.opacity).toString();
                octx.fillStyle = "rgba(255, 255, 255, " + options.series.pie.highlight.opacity + ")"; // this is temporary until we have access to parseColor
                octx.beginPath();
                if (Math.abs(series.angle - Math.PI * 2) > 0.000000001) {
                    octx.moveTo(0, 0); // Center of the pie
                }
                octx.arc(0, 0, radius, series.startAngle, series.startAngle + series.angle / 2, false);
                octx.arc(0, 0, radius, series.startAngle + series.angle / 2, series.startAngle + series.angle, false);
                octx.closePath();
                octx.fill();
            }
        }
    } // end init (plugin body)

    // define pie specific options and their default values

    var options = {
        series: {
            pie: {
                show: false,
                radius: "auto",    // actual radius of the visible pie (based on full calculated radius if <=1, or hard pixel value)
                innerRadius: 0, /* for donut */
                startAngle: 3/2,
                tilt: 1,
                shadow: {
                    left: 5,    // shadow left offset
                    top: 15,    // shadow top offset
                    alpha: 0.02    // shadow alpha
                },
                offset: {
                    top: 0,
                    left: "auto"
                },
                stroke: {
                    color: "#fff",
                    width: 1
                },
                label: {
                    show: "auto",
                    formatter: function(label, slice) {
                        return "<div style='font-size:x-small;text-align:center;padding:2px;color:" + slice.color + ";'>" + label + "<br/>" + Math.round(slice.percent) + "%</div>";
                    },    // formatter function
                    radius: 1,    // radius at which to place the labels (based on full calculated radius if <=1, or hard pixel value)
                    background: {
                        color: null,
                        opacity: 0
                    },
                    threshold: 0    // percentage at which to hide the label (i.e. the slice is too narrow)
                },
                combine: {
                    threshold: -1,    // percentage at which to combine little slices into one larger slice
                    color: null,    // color to give the new slice (auto-generated if null)
                    label: "Other"    // label to give the new slice
                },
                highlight: {
                    //color: "#fff",        // will add this functionality once parseColor is available
                    opacity: 0.5
                }
            }
        }
    };

    $.plot.plugins.push({
        init: init,
        options: options,
        name: "pie",
        version: "1.1"
    });

})(jQuery);<|MERGE_RESOLUTION|>--- conflicted
+++ resolved
@@ -57,7 +57,6 @@
 
 (function($) {
 
-<<<<<<< HEAD
     // Maximum redraw attempts when fitting labels within the plot
 
     var REDRAW_ATTEMPTS = 10;
@@ -70,6 +69,7 @@
 
         var canvas = null,
             target = null,
+            options = null,
             maxRadius = null,
             centerLeft = null,
             centerTop = null,
@@ -295,14 +295,13 @@
                 } else {
                     centerLeft -= legendWidth / 2;
                 }
+                if (centerLeft < maxRadius) {
+                    centerLeft = maxRadius;
+                } else if (centerLeft > canvasWidth - maxRadius) {
+                    centerLeft = canvasWidth - maxRadius;
+                }
             } else {
                 centerLeft += options.series.pie.offset.left;
-            }
-
-            if (centerLeft < maxRadius) {
-                centerLeft = maxRadius;
-            } else if (centerLeft > canvasWidth - maxRadius) {
-                centerLeft = canvasWidth - maxRadius;
             }
 
             var slices = plot.getData(),
@@ -407,355 +406,6 @@
                     }
                     ctx.restore();
                 }
-=======
-	// Maximum redraw attempts when fitting labels within the plot
-
-	var REDRAW_ATTEMPTS = 10;
-
-	// Factor by which to shrink the pie when fitting labels within the plot
-
-	var REDRAW_SHRINK = 0.95;
-
-	function init(plot) {
-
-		var canvas = null,
-			target = null,
-			options = null,
-			maxRadius = null,
-			centerLeft = null,
-			centerTop = null,
-			processed = false,
-			ctx = null;
-
-		// interactive variables
-
-		var highlights = [];
-
-		// add hook to determine if pie plugin in enabled, and then perform necessary operations
-
-		plot.hooks.processOptions.push(function(plot, options) {
-			if (options.series.pie.show) {
-
-				options.grid.show = false;
-
-				// set labels.show
-
-				if (options.series.pie.label.show == "auto") {
-					if (options.legend.show) {
-						options.series.pie.label.show = false;
-					} else {
-						options.series.pie.label.show = true;
-					}
-				}
-
-				// set radius
-
-				if (options.series.pie.radius == "auto") {
-					if (options.series.pie.label.show) {
-						options.series.pie.radius = 3/4;
-					} else {
-						options.series.pie.radius = 1;
-					}
-				}
-
-				// ensure sane tilt
-
-				if (options.series.pie.tilt > 1) {
-					options.series.pie.tilt = 1;
-				} else if (options.series.pie.tilt < 0) {
-					options.series.pie.tilt = 0;
-				}
-			}
-		});
-
-		plot.hooks.bindEvents.push(function(plot, eventHolder) {
-			var options = plot.getOptions();
-			if (options.series.pie.show) {
-				if (options.grid.hoverable) {
-					eventHolder.unbind("mousemove").mousemove(onMouseMove);
-				}
-				if (options.grid.clickable) {
-					eventHolder.unbind("click").click(onClick);
-				}
-			}
-		});
-
-		plot.hooks.processDatapoints.push(function(plot, series, data, datapoints) {
-			var options = plot.getOptions();
-			if (options.series.pie.show) {
-				processDatapoints(plot, series, data, datapoints);
-			}
-		});
-
-		plot.hooks.drawOverlay.push(function(plot, octx) {
-			var options = plot.getOptions();
-			if (options.series.pie.show) {
-				drawOverlay(plot, octx);
-			}
-		});
-
-		plot.hooks.draw.push(function(plot, newCtx) {
-			var options = plot.getOptions();
-			if (options.series.pie.show) {
-				draw(plot, newCtx);
-			}
-		});
-
-		function processDatapoints(plot, series, datapoints) {
-			if (!processed)	{
-				processed = true;
-				canvas = plot.getCanvas();
-				target = $(canvas).parent();
-				options = plot.getOptions();
-				plot.setData(combine(plot.getData()));
-			}
-		}
-
-		function combine(data) {
-
-			var total = 0,
-				combined = 0,
-				numCombined = 0,
-				color = options.series.pie.combine.color,
-				newdata = [];
-
-			// Fix up the raw data from Flot, ensuring the data is numeric
-
-			for (var i = 0; i < data.length; ++i) {
-
-				var value = data[i].data;
-
-				// If the data is an array, we'll assume that it's a standard
-				// Flot x-y pair, and are concerned only with the second value.
-
-				// Note how we use the original array, rather than creating a
-				// new one; this is more efficient and preserves any extra data
-				// that the user may have stored in higher indexes.
-
-				if ($.isArray(value) && value.length == 1) {
-    				value = value[0];
-				}
-
-				if ($.isArray(value)) {
-					// Equivalent to $.isNumeric() but compatible with jQuery < 1.7
-					if (!isNaN(parseFloat(value[1])) && isFinite(value[1])) {
-						value[1] = +value[1];
-					} else {
-						value[1] = 0;
-					}
-				} else if (!isNaN(parseFloat(value)) && isFinite(value)) {
-					value = [1, +value];
-				} else {
-					value = [1, 0];
-				}
-
-				data[i].data = [value];
-			}
-
-			// Sum up all the slices, so we can calculate percentages for each
-
-			for (var i = 0; i < data.length; ++i) {
-				total += data[i].data[0][1];
-			}
-
-			// Count the number of slices with percentages below the combine
-			// threshold; if it turns out to be just one, we won't combine.
-
-			for (var i = 0; i < data.length; ++i) {
-				var value = data[i].data[0][1];
-				if (value / total <= options.series.pie.combine.threshold) {
-					combined += value;
-					numCombined++;
-					if (!color) {
-						color = data[i].color;
-					}
-				}
-			}
-
-			for (var i = 0; i < data.length; ++i) {
-				var value = data[i].data[0][1];
-				if (numCombined < 2 || value / total > options.series.pie.combine.threshold) {
-					newdata.push({
-						data: [[1, value]],
-						color: data[i].color,
-						label: data[i].label,
-						angle: value * Math.PI * 2 / total,
-						percent: value / (total / 100)
-					});
-				}
-			}
-
-			if (numCombined > 1) {
-				newdata.push({
-					data: [[1, combined]],
-					color: color,
-					label: options.series.pie.combine.label,
-					angle: combined * Math.PI * 2 / total,
-					percent: combined / (total / 100)
-				});
-			}
-
-			return newdata;
-		}
-
-		function draw(plot, newCtx) {
-
-			if (!target) {
-				return; // if no series were passed
-			}
-
-			var canvasWidth = plot.getPlaceholder().width(),
-				canvasHeight = plot.getPlaceholder().height(),
-				legendWidth = target.children().filter(".legend").children().width() || 0;
-
-			ctx = newCtx;
-
-			// WARNING: HACK! REWRITE THIS CODE AS SOON AS POSSIBLE!
-
-			// When combining smaller slices into an 'other' slice, we need to
-			// add a new series.  Since Flot gives plugins no way to modify the
-			// list of series, the pie plugin uses a hack where the first call
-			// to processDatapoints results in a call to setData with the new
-			// list of series, then subsequent processDatapoints do nothing.
-
-			// The plugin-global 'processed' flag is used to control this hack;
-			// it starts out false, and is set to true after the first call to
-			// processDatapoints.
-
-			// Unfortunately this turns future setData calls into no-ops; they
-			// call processDatapoints, the flag is true, and nothing happens.
-
-			// To fix this we'll set the flag back to false here in draw, when
-			// all series have been processed, so the next sequence of calls to
-			// processDatapoints once again starts out with a slice-combine.
-			// This is really a hack; in 0.9 we need to give plugins a proper
-			// way to modify series before any processing begins.
-
-			processed = false;
-
-			// calculate maximum radius and center point
-
-			maxRadius =  Math.min(canvasWidth, canvasHeight / options.series.pie.tilt) / 2;
-			centerTop = canvasHeight / 2 + options.series.pie.offset.top;
-			centerLeft = canvasWidth / 2;
-
-			if (options.series.pie.offset.left == "auto") {
-				if (options.legend.position.match("w")) {
-					centerLeft += legendWidth / 2;
-				} else {
-					centerLeft -= legendWidth / 2;
-				}
-				if (centerLeft < maxRadius) {
-					centerLeft = maxRadius;
-				} else if (centerLeft > canvasWidth - maxRadius) {
-					centerLeft = canvasWidth - maxRadius;
-				}
-			} else {
-				centerLeft += options.series.pie.offset.left;
-			}
-
-			var slices = plot.getData(),
-				attempts = 0;
-
-			// Keep shrinking the pie's radius until drawPie returns true,
-			// indicating that all the labels fit, or we try too many times.
-
-			do {
-				if (attempts > 0) {
-					maxRadius *= REDRAW_SHRINK;
-				}
-				attempts += 1;
-				clear();
-				if (options.series.pie.tilt <= 0.8) {
-					drawShadow();
-				}
-			} while (!drawPie() && attempts < REDRAW_ATTEMPTS)
-
-			if (attempts >= REDRAW_ATTEMPTS) {
-				clear();
-				target.prepend("<div class='error'>Could not draw pie with labels contained inside canvas</div>");
-			}
-
-			if (plot.setSeries && plot.insertLegend) {
-				plot.setSeries(slices);
-				plot.insertLegend();
-			}
-
-			// we're actually done at this point, just defining internal functions at this point
-
-			function clear() {
-				ctx.clearRect(0, 0, canvasWidth, canvasHeight);
-				target.children().filter(".pieLabel, .pieLabelBackground").remove();
-			}
-
-			function drawShadow() {
-
-				var shadowLeft = options.series.pie.shadow.left;
-				var shadowTop = options.series.pie.shadow.top;
-				var edge = 10;
-				var alpha = options.series.pie.shadow.alpha;
-				var radius = options.series.pie.radius > 1 ? options.series.pie.radius : maxRadius * options.series.pie.radius;
-
-				if (radius >= canvasWidth / 2 - shadowLeft || radius * options.series.pie.tilt >= canvasHeight / 2 - shadowTop || radius <= edge) {
-					return;	// shadow would be outside canvas, so don't draw it
-				}
-
-				ctx.save();
-				ctx.translate(shadowLeft,shadowTop);
-				ctx.globalAlpha = alpha;
-				ctx.fillStyle = "#000";
-
-				// center and rotate to starting position
-
-				ctx.translate(centerLeft,centerTop);
-				ctx.scale(1, options.series.pie.tilt);
-
-				//radius -= edge;
-
-				for (var i = 1; i <= edge; i++) {
-					ctx.beginPath();
-					ctx.arc(0, 0, radius, 0, Math.PI * 2, false);
-					ctx.fill();
-					radius -= i;
-				}
-
-				ctx.restore();
-			}
-
-			function drawPie() {
-
-				var startAngle = Math.PI * options.series.pie.startAngle;
-				var radius = options.series.pie.radius > 1 ? options.series.pie.radius : maxRadius * options.series.pie.radius;
-
-				// center and rotate to starting position
-
-				ctx.save();
-				ctx.translate(centerLeft,centerTop);
-				ctx.scale(1, options.series.pie.tilt);
-				//ctx.rotate(startAngle); // start at top; -- This doesn't work properly in Opera
-
-				// draw slices
-
-				ctx.save();
-				var currentAngle = startAngle;
-				for (var i = 0; i < slices.length; ++i) {
-					slices[i].startAngle = currentAngle;
-					drawSlice(slices[i].angle, slices[i].color, true);
-				}
-				ctx.restore();
-
-				// draw slice outlines
-
-				if (options.series.pie.stroke.width > 0) {
-					ctx.save();
-					ctx.lineWidth = options.series.pie.stroke.width;
-					currentAngle = startAngle;
-					for (var i = 0; i < slices.length; ++i) {
-						drawSlice(slices[i].angle, options.series.pie.stroke.color, false);
-					}
-					ctx.restore();
-				}
->>>>>>> 39bc058b
 
                 // draw donut hole
 
